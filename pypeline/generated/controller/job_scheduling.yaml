--- conflicted
+++ resolved
@@ -321,7 +321,26 @@
   - job: tear down
     displayName: Tear down resources
     steps:
-<<<<<<< HEAD
+    - displayName: Delete SSH Keys
+      script: |-
+        set -eu
+        # Check if the private key file exists
+        if [ ! -f "$SSH_KEY_PATH" ]; then
+            echo "Error: Private SSH key not found at $SSH_KEY_PATH"
+            exit 1
+        fi
+        echo "Deleting private SSH key at $SSH_KEY_PATH"
+        rm -f "$SSH_KEY_PATH"
+
+        # Check if the public key file exists
+        if [ ! -f "$SSH_PUBLIC_KEY_PATH" ]; then
+            echo "Error: Public SSH key not found at $SSH_PUBLIC_KEY_PATH"
+            exit 1
+        fi
+        echo "Deleting public SSH key at $SSH_PUBLIC_KEY_PATH"
+        rm -f "$SSH_PUBLIC_KEY_PATH"
+
+        echo "SSH keys deleted successfully."
     - displayName: Uninstall Python Dependencies
       script: |-
         set -e
@@ -335,27 +354,5 @@
         echo "Deleting Python cache..."
         rm -rf "$(Pipeline.Workspace)/s/modules/python/__pycache__"
         echo "Python environment cleanup completed."
-=======
-    - displayName: Delete SSH Keys
-      script: |-
-        set -eu
-        # Check if the private key file exists
-        if [ ! -f "$SSH_KEY_PATH" ]; then
-            echo "Error: Private SSH key not found at $SSH_KEY_PATH"
-            exit 1
-        fi
-        echo "Deleting private SSH key at $SSH_KEY_PATH"
-        rm -f "$SSH_KEY_PATH"
-
-        # Check if the public key file exists
-        if [ ! -f "$SSH_PUBLIC_KEY_PATH" ]; then
-            echo "Error: Public SSH key not found at $SSH_PUBLIC_KEY_PATH"
-            exit 1
-        fi
-        echo "Deleting public SSH key at $SSH_PUBLIC_KEY_PATH"
-        rm -f "$SSH_PUBLIC_KEY_PATH"
-
-        echo "SSH keys deleted successfully."
->>>>>>> aef69b62
     dependsOn:
     - run
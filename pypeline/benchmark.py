--- conflicted
+++ resolved
@@ -49,11 +49,11 @@
         pass
 
     @abstractmethod
-<<<<<<< HEAD
-    def create_resource_group(self, region: str) -> Script:
-=======
     def delete_resource_group(self) -> str:
->>>>>>> aa30a2bf
+        pass
+
+    @abstractmethod
+    def create_resource_group(self) -> Script:
         pass
 
 

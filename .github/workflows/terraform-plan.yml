--- conflicted
+++ resolved
@@ -16,13 +16,7 @@
       - name: Setup test matrix scenarios
         id: setup-matrix-scenarios
         run: |
-<<<<<<< HEAD
-          set -eux
-          matrix=$(find $GITHUB_WORKSPACE/scenarios/ -name "*.json" | grep -E '\/(azure|aws)-[^\/]+\.json$' | awk -F'/' '{split($11, parts, "-"); region=parts[2] ? parts[2] : "default-region"; cloud=parts[1]; gsub(".json", "", region); print "{\"cloud\": \"" cloud "\", \"region\": \"" region "\", \"scenario_type\": \"" $8 "\", \"scenario_name\": \"" $9 "\"},"}' | sort | uniq | sed 's/,$/,/')
-
-=======
           matrix=$(find $GITHUB_WORKSPACE/scenarios/ -name "*.json" | awk -F'/' '{split($11, file_name, "."); split(file_name[1], cloud_region, "-");region= (length(cloud_region) > 1) ? substr($11, index($11, "-") + 1) : ""; cloud=cloud_region[1]; gsub(".json", "", region); print "{\"cloud\": \"" cloud "\", \"file_name\": \"" file_name[1] "\", " (region != "" ? "\"region\": \"" region "\", " : "") "\"scenario_type\": \"" $8 "\", \"scenario_name\": \"" $9 "\"},"}' | sort | uniq | sed 's/,$/,/')
->>>>>>> cbcfaa00
           matrix="${matrix//$'\n'/''}"
           echo "matrix_combinations={\"include\": [${matrix%?}]}" >> "$GITHUB_OUTPUT"
     outputs:

## Overview

This guide covers how to manually run vm iperf test on Azure

### Prerequisite
* Install [Terraform](https://developer.hashicorp.com/terraform/tutorials/aws-get-started/install-cli)
* Install [Azure CLI](https://learn.microsoft.com/en-us/cli/azure/install-azure-cli-linux?pivots=apt)
* Install [jq - 1.6-2.1ubuntu3](https://stedolan.github.io/jq/download/)
* Install [Azure CLI](https://docs.aws.amazon.com/cli/latest/userguide/getting-started-install.html)

### Azure Variables
```bash
CLOUD=azure
REGION=eastus2
MACHINE_TYPE=Standard_E104id_v5
ACCERLATED_NETWORKING=true
ADMIN_USERNAME=azureuser
```

### AWS Variables
```bash
CLOUD=aws
REGION=us-east-2
MACHINE_TYPE=c6in.metal
ADMIN_USERNAME=ubuntu
```
## Generate SSH public and Private key using SSH-Keygen
```bash
ssh_key_path=$(pwd)/modules/terraform/$CLOUD/private_key.pem
SSH_PUBLIC_KEY_PATH="${ssh_key_path}.pub"
ssh-keygen -t rsa -b 2048 -f $ssh_key_path -N ""
```

### Define Common Variables
Set environment variables for testing
```bash
SCENARIO_TYPE=perf-eval
SCENARIO_NAME=bm-iperf3
RUN_ID=$(whoami)
OWNER=$(whoami)
RESULT_PATH=/tmp/$RUN_ID
SERVER_ROLE=server
CLIENT_ROLE=client
TERRAFORM_MODULES_DIR=modules/terraform/$CLOUD
TEST_MODULES_DIR=modules/bash
USER_DATA_PATH=$(pwd)/scenarios/$SCENARIO_TYPE/$SCENARIO_NAME/bash-scripts
TERRAFORM_INPUT_FILE=$(pwd)/scenarios/$SCENARIO_TYPE/$SCENARIO_NAME/terraform-inputs/$CLOUD.tfvars
SSH_KEY_PATH=$(pwd)/modules/terraform/$CLOUD/private_key.pem
SSH_PORT=2222
```

### Azure Login Setup
Login into Azure account and set subscription for testing
```bash
az login
az account set --subscription <subscriptionId>
```

If this is on a un-managed device without web browser like Linux devbox, please create a service principle first
```bash
az ad sp create-for-rbac --name <servicePrincipleName> --role contributor --scopes /subscriptions/<subscriptionId>
{
  "appId": "xxx",
  "displayName": "xxx",
  "password": "xxx",
  "tenant": "xxx"
}
```

and then login with service principle
```bash
az login --service-principal --username <appId> --password <password> --tenant <tenant>
```

### AWS Login Setup:
Create access key and secret key for AWS CLI following the instructions [here](https://docs.aws.amazon.com/IAM/latest/UserGuide/id_credentials_access-keys.html#Using_CreateAccessKey) if you don't have one yet.

Login using the access key and secret key

```bash
aws configure set aws_access_key_id <access-key>
aws configure set aws_secret_access_key <secret-access-key>
aws configure set region <test-region>
```

### Update Iperf installation based on OS on userdata bash scripts:

Ubuntu
```bash
#Iperf2
sudo apt-get update && sudo apt-get install iperf -y
#Iperf3
sudo apt-get update && sudo apt-get install iperf3 -y
```
mariner
```bash
<<<<<<< HEAD
#Iperf3
sudo tdnf install iperf3 -y
#Iperf2
# Need to install from external source
```
AL2
```bash
#Iperf3
sudo yum install -y iperf3 -y
#Iperf2
# Needs to installed from external source: https://gist.github.com/n1mh/13b40127349351db07c3c14a32da2706 
```

### Update OS in tfvars file.

Azure Linux 20.04:
```hcl
    source_image_reference = {
      publisher = "Canonical"
      offer     = "0001-com-ubuntu-server-focal"
      sku       = "20_04-lts"
      version   = "latest"
    }
```

Azure Linux 22.04:
```hcl
    source_image_reference = {
      publisher = "Canonical"
      offer     = "0001-com-ubuntu-server-jammy"
    	sku       = "22_04-lts-gen2"
      version   = "latest"
    }
```

Azure Mariner:
```hcl
    source_image_reference = {
    publisher = "MicrosoftCBLMariner"
    offer     = "cbl-mariner"
    sku       = "cbl-mariner-2"
    version   = "latest"
  }
  ```

  AWS AL2:
  ```hcl
  ami_config = {
      most_recent         = true
      name                = "amzn2-ami-hvm-*-x86_64-gp2"
      virtualization_type = "hvm"
      architecture        = "x86_64"
      owners              = ["amazon"]
    }
  ```

AWS Ubuntu:
```hcl
ami_config = {
    most_recent         = true
    name                = "ubuntu/images/hvm-ssd/ubuntu-focal-20.04-amd64-server-*"
    virtualization_type = "hvm"
    architecture        = "x86_64"
    owners              = ["099720109477"]
}
=======
#Iperf2
sudo tdnf install iperf -y
#Iperf3
sudo tdnf install iperf3 -y
>>>>>>> 57b1f484
```

### Provision Resources:

Create Azure Resource Group for Azure testing only

```bash
az group create --name $RUN_ID --location $REGION --tags "run_id=$RUN_ID" "scenario=${SCENARIO_TYPE}-${SCENARIO_NAME}" "owner=$OWNER" "creation_date=$(date -u +'%Y-%m-%dT%H:%M:%SZ')" "deletion_due_time=$(date -u -d '+2 hour' +'%Y-%m-%dT%H:%M:%SZ')"
```

Provision test resources using terraform
```bash
INPUT_JSON=$(jq -n \
--arg owner $OWNER \
--arg run_id $RUN_ID \
--arg region $REGION \
--arg machine_type "$MACHINE_TYPE" \
--arg accelerated_networking "$ACCERLATED_NETWORKING" \
--arg user_data_path $USER_DATA_PATH \
--arg public_key_path $SSH_PUBLIC_KEY_PATH \
'{owner: $owner, run_id: $run_id, region: $region, machine_type: $machine_type, accelerated_networking: $accelerated_networking,user_data_path: $user_data_path, public_key_path: $public_key_path}' | jq 'with_entries(select(.value != null and .value != ""))')

pushd $TERRAFORM_MODULES_DIR
terraform init
terraform apply -var json_input=$(echo $INPUT_JSON | jq -c .) -var-file $TERRAFORM_INPUT_FILE --auto-approve
popd
```

### Validate Resources for Azure 
Validate server VM is running and ready for iperf traffic
```bash
SERVER_VM_ID=$(az resource list --resource-type Microsoft.Compute/virtualMachines --query "[?(tags.run_id == '${RUN_ID}' && tags.role == '${SERVER_ROLE}')].id" --output tsv)
SERVER_PUBLIC_IP=$(az vm list-ip-addresses --ids $SERVER_VM_ID --query '[].virtualMachine.network.publicIpAddresses[0].ipAddress' -o tsv)
SERVER_PRIVATE_IP=$(az vm list-ip-addresses --ids $SERVER_VM_ID --query '[].virtualMachine.network.privateIpAddresses[0]' -o tsv)
SERVER_VM_INFO=$(az vm show --ids $SERVER_VM_ID --query "{region:location, zone:zones, machineType:hardwareProfile.vmSize, id:id, vmId:vmId}" --output json)
```

Validate client VM is running and ready for iperf traffic
```bash
CLIENT_VM_ID=$(az resource list --resource-type Microsoft.Compute/virtualMachines --query "[?(tags.run_id == '${RUN_ID}' && tags.role == '${CLIENT_ROLE}')].id" --output tsv)
CLIENT_PUBLIC_IP=$(az vm list-ip-addresses --ids $CLIENT_VM_ID --query '[].virtualMachine.network.publicIpAddresses[0].ipAddress' -o tsv)
CLIENT_PRIVATE_IP=$(az vm list-ip-addresses --ids $CLIENT_VM_ID --query '[].virtualMachine.network.privateIpAddresses[0]' -o tsv)
CLIENT_VM_INFO=$(az vm show --ids $CLIENT_VM_ID --query "{region:location, zone:zones, machineType:hardwareProfile.vmSize, id:id, vmId:vmId}" --output json)
```

### Validate Resources for AWS 
Validate server VM is running and ready for iperf traffic
```bash
SERVER_VM_ID=$(aws ec2 describe-instances --filters "Name=instance-state-name,Values=running" "Name=tag:run_id,Values=$RUN_ID" "Name=tag:role,Values=$CLIENT_ROLE" --query "Reservations[].Instances[].InstanceId[]" --output text)
SERVER_PUBLIC_IP=$(aws ec2 describe-instances --instance-ids $SERVER_VM_ID --query 'Reservations[0].Instances[0].PublicIpAddress' --output text)
SERVER_PRIVATE_IP=$(aws ec2 describe-instances --instance-ids $SERVER_VM_ID --query 'Reservations[0].Instances[0].PrivateIpAddress' --output text)
```

Validate client VM is running and ready for iperf traffic
```bash
CLIENT_VM_ID=$(aws ec2 describe-instances --filters "Name=instance-state-name,Values=running" "Name=tag:run_id,Values=$RUN_ID" "Name=tag:role,Values=$CLIENT_ROLE" --query "Reservations[].Instances[].InstanceId[]" --output text)
CLIENT_PUBLIC_IP=$(aws ec2 describe-instances --instance-ids $CLIENT_VM_ID --query 'Reservations[0].Instances[0].PublicIpAddress' --output text)
CLIENT_PRIVATE_IP=$(aws ec2 describe-instances --instance-ids $CLIENT_VM_ID --query 'Reservations[0].Instances[0].PrivateIpAddress' --output text)
```

### Collect Cloud Info
```bash
cloud_info=$(jq -n \
      --arg cloud "$CLOUD" \
      --arg region "$REGION" \
      --arg machine_type "$MACHINE_TYPE" \
      --arg accelerated_networking "$ACCERLATED_NETWORKING" \
      --arg client_vm_info "$CLIENT_VM_INFO" \
      --arg server_vm_info "$SERVER_VM_INFO" \
      '{cloud: $cloud, region: $region, machine_type: $machine_type, accelerated_networking: $accelerated_networking, client_vm_info: $client_vm_info, server_vm_info: $server_vm_info}' | jq 'with_entries(select(.value != null and .value != ""))')
cloud_info_str=$(echo $cloud_info | jq -c .)
```

### Execute Tests
Run iperf for both TCP and UDP test traffic with target bandwidth at 100Mbps, 1Gbps, 2Gbps, 4Gbps

Setup Iperf3 properties for TCP and UDP Protocols
```bash
inputs=(
  # protocol|Bandwidth|concurrentconnections| iperf3 args
<<<<<<< HEAD
  # "tcp|100|1|--client $SERVER_PRIVATE_IP --port 20001 --time 600 --bandwidth 100M --parallel 1 -w 640k"
  # "tcp|1000|1|--client $SERVER_PRIVATE_IP --port 20001 --time 600 --bandwidth 1000M --parallel 1 -w 640k"
  # "tcp|2000|2|--client $SERVER_PRIVATE_IP --port 20001 --time 600 --bandwidth 1000M --parallel 2 -w 640k"
  # "tcp|4000|4|--client $SERVER_PRIVATE_IP --port 20001 --time 600 --bandwidth 1000M --parallel 4 -w 640k"
  # "udp|100|1|--client $SERVER_PRIVATE_IP  --port 20002 --time 600 --omit 10 --udp --bandwidth 100M --parallel 1"
  # "udp|1000|1|--client $SERVER_PRIVATE_IP --port 20002 --time 600 --omit 10 --udp --bandwidth 1000M --parallel 1"
=======
  "tcp|100|1|--client $SERVER_PRIVATE_IP --port 20001 --time 600 --bandwidth 100M --parallel 1 -w 640k"
  "tcp|1000|1|--client $SERVER_PRIVATE_IP --port 20001 --time 600 --bandwidth 1000M --parallel 1 -w 640k"
  "tcp|2000|2|--client $SERVER_PRIVATE_IP --port 20001 --time 600 --bandwidth 1000M --parallel 2 -w 640k"
  "tcp|4000|4|--client $SERVER_PRIVATE_IP --port 20001 --time 600 --bandwidth 1000M --parallel 4 -w 640k"
  "udp|100|1|--client $SERVER_PRIVATE_IP  --port 20002 --time 600 --omit 10 --udp --bandwidth 100M --parallel 1"
  "udp|1000|1|--client $SERVER_PRIVATE_IP --port 20002 --time 600 --omit 10 --udp --bandwidth 1000M --parallel 1"
>>>>>>> 57b1f484
  "udp|2000|1|--client $SERVER_PRIVATE_IP --port 20002 --time 600 --omit 10 --udp --bandwidth 2000M --parallel 1"
  "udp|4000|1|--client $SERVER_PRIVATE_IP --port 20002 --time 600 --omit 10 --udp --bandwidth 4000M --parallel 1"
)
```

Setup Iperf2 properties for TCP and UDP Protocols
```bash
inputs=(
  # protocol|Bandwidth|concurrentconnections| iperf2 args
<<<<<<< HEAD
  # "tcp|100|1|--client $SERVER_PRIVATE_IP  --time 600 --bandwidth 100M --parallel 1 -w 640k"
  # "tcp|1000|1|--client $SERVER_PRIVATE_IP --time 600 --bandwidth 1000M --parallel 1 -w 640k"
  # "tcp|2000|2|--client $SERVER_PRIVATE_IP  --time 600 --bandwidth 1000M --parallel 2 -w 640k"
  # "tcp|4000|4|--client $SERVER_PRIVATE_IP  --time 600 --bandwidth 1000M --parallel 4 -w 640k"
  # "udp|100|1|--client $SERVER_PRIVATE_IP   --time 600  --udp --bandwidth 100M --parallel 1"
  # "udp|1000|1|--client $SERVER_PRIVATE_IP --time 600  --udp --bandwidth 1000M --parallel 1"
=======
  "tcp|100|1|--client $SERVER_PRIVATE_IP  --time 600 --bandwidth 100M --parallel 1 -w 640k"
  "tcp|1000|1|--client $SERVER_PRIVATE_IP --time 600 --bandwidth 1000M --parallel 1 -w 640k"
  "tcp|2000|2|--client $SERVER_PRIVATE_IP  --time 600 --bandwidth 1000M --parallel 2 -w 640k"
  "tcp|4000|4|--client $SERVER_PRIVATE_IP  --time 600 --bandwidth 1000M --parallel 4 -w 640k"
  "udp|100|1|--client $SERVER_PRIVATE_IP   --time 600  --udp --bandwidth 100M --parallel 1"
  "udp|1000|1|--client $SERVER_PRIVATE_IP --time 600  --udp --bandwidth 1000M --parallel 1"
>>>>>>> 57b1f484
  "udp|2000|1|--client $SERVER_PRIVATE_IP  --time 600  --udp --bandwidth 2000M --parallel 1"
  "udp|4000|1|--client $SERVER_PRIVATE_IP  --time 600  --udp --bandwidth 4000M --parallel 1"
)
```
**Note:**
* Update the inputs list for which protocol and bandwidth you want to run the iperf3/iperf2 tests
* For running only UDP test it is required to run TCP test first using the same port as UDP for iperf3 version.
* Use below input to run the draft run. make sure to delete the results after the run is successful, since this is just a test run to run UDP tests on same port.

```bash
inputs=(
  "tcp|100|1|--client $SERVER_PRIVATE_IP --port 20002"
) 
```

Run tests using Iperf3 version
```bash
source ./${TEST_MODULES_DIR}/iperf.sh
mkdir -p $RESULT_PATH
# Loop through each input and run iperf3
for input in "${inputs[@]}"; do
  IFS='|' read -r PROTOCOL BANDWIDTH PARALLEL IPERF_PROPERTIES <<< "$input"
  
  # Run the iperf3 command with extracted fields
  run_iperf3 $SERVER_PRIVATE_IP $CLIENT_PUBLIC_IP $ADMIN_USERNAME $SSH_PORT $SSH_KEY_PATH $RESULT_PATH $PROTOCOL $BANDWIDTH "$IPERF_PROPERTIES"
done
```

Run tests using Iperf2 version
```bash
source ./${TEST_MODULES_DIR}/iperf.sh
mkdir -p $RESULT_PATH
# Loop through each input and run iperf2
for input in "${inputs[@]}"; do
  IFS='|' read -r PROTOCOL BANDWIDTH PARALLEL IPERF_PROPERTIES <<< "$input"
  
  # Run the iperf2 command with extracted fields
  run_iperf2 $SERVER_PRIVATE_IP $CLIENT_PUBLIC_IP $PROTOCOL 10 $SSH_KEY_PATH $SERVER_PUBLIC_IP $RESULT_PATH "$IPERF_PROPERTIES" $BANDWIDTH
done
```


### Collect Results for Iperf2/Iperf3 versions
Collect and parse iperf output and Linux counters, merge into a single result JSON file

Colllect results for Iperf3
```bash
source ./${TEST_MODULES_DIR}/iperf.sh
# Loop through each input and collect iperf3
for input in "${inputs[@]}"; do
  IFS='|' read -r PROTOCOL BANDWIDTH PARALLEL IPERF_PROPERTIES <<< "$input"
  
  # Run the iperf3 command with extracted fields
  collect_result_iperf3 $RESULT_PATH $CLIENT_PRIVATE_IP $SERVER_PRIVATE_IP "$cloud_info_str" $RUN_ID $PROTOCOL $BANDWIDTH
done
```

Colllect results for Iperf2
```bash
source ./${TEST_MODULES_DIR}/iperf.sh
# Loop through each input and collect iperf2
for input in "${inputs[@]}"; do
  IFS='|' read -r PROTOCOL BANDWIDTH PARALLEL IPERF_PROPERTIES <<< "$input"
  
  # Run the iperf2 command with extracted fields
  collect_result_iperf2 $RESULT_PATH $CLIENT_PRIVATE_IP $SERVER_PRIVATE_IP "$cloud_info_str" $RUN_ID "" $PROTOCOL $BANDWIDTH
done
```

Check the results
```bash
cat $RESULT_PATH/results.json | jq .
```

### Cleanup Resources for AWS/Azure
Cleanup test resources using terraform
```bash
pushd $TERRAFORM_MODULES_DIR
terraform destroy -var json_input=$(echo $INPUT_JSON | jq -c .) -var-file $TERRAFORM_INPUT_FILE --auto-approve
popd
```

After terraform destroys all the resources delete resource group manually(Only for Azure)

```bash
az group delete --name $RUN_ID -y
```

## References

* [Iperf-2](https://iperf.fr/iperf-doc.php#doc)
* [Iperf-3](https://iperf.fr/iperf-doc.php#3doc)
* [Terraform Azure Provider](https://registry.terraform.io/providers/hashicorp/azurerm/latest/docs)
* [Azure CLI](https://learn.microsoft.com/en-us/cli/azure/reference-index?view=azure-cli-latest)
* [Azure Service Principle](https://docs.microsoft.com/en-us/cli/azure/create-an-azure-service-principal-azure-cli?view=azure-cli-latest)
* [Azure Portal](https://portal.azure.com/)
* [AWS-Access keys](https://docs.aws.amazon.com/IAM/latest/UserGuide/id_credentials_access-keys.html)<|MERGE_RESOLUTION|>--- conflicted
+++ resolved
@@ -73,6 +73,7 @@
 ```
 
 ### AWS Login Setup:
+### AWS Login Setup:
 Create access key and secret key for AWS CLI following the instructions [here](https://docs.aws.amazon.com/IAM/latest/UserGuide/id_credentials_access-keys.html#Using_CreateAccessKey) if you don't have one yet.
 
 Login using the access key and secret key
@@ -94,7 +95,6 @@
 ```
 mariner
 ```bash
-<<<<<<< HEAD
 #Iperf3
 sudo tdnf install iperf3 -y
 #Iperf2
@@ -160,17 +160,40 @@
     architecture        = "x86_64"
     owners              = ["099720109477"]
 }
-=======
+```
+
+### Provision Resources:
+
+Create Azure access key and secret key for AWS CLI following the instructions [here](https://docs.aws.amazon.com/IAM/latest/UserGuide/id_credentials_access-keys.html#Using_CreateAccessKey) if you don't have one yet.
+
+Login using the access key and secret key
+
+```bash
+aws configure set aws_access_key_id <access-key>
+aws configure set aws_secret_access_key <secret-access-key>
+aws configure set region <test-region>
+```
+
+### Update Iperf installation based on OS on userdata bash scripts:
+
+Ubuntu
+```bash
+#Iperf2
+sudo apt-get update && sudo apt-get install iperf -y
+#Iperf3
+sudo apt-get update && sudo apt-get install iperf3 -y
+```
+mariner
+```bash
 #Iperf2
 sudo tdnf install iperf -y
 #Iperf3
 sudo tdnf install iperf3 -y
->>>>>>> 57b1f484
 ```
 
 ### Provision Resources:
 
-Create Azure Resource Group for Azure testing only
+Create Azure Resource Group for Azure Azure testing only only
 
 ```bash
 az group create --name $RUN_ID --location $REGION --tags "run_id=$RUN_ID" "scenario=${SCENARIO_TYPE}-${SCENARIO_NAME}" "owner=$OWNER" "creation_date=$(date -u +'%Y-%m-%dT%H:%M:%SZ')" "deletion_due_time=$(date -u -d '+2 hour' +'%Y-%m-%dT%H:%M:%SZ')"
@@ -246,21 +269,12 @@
 ```bash
 inputs=(
   # protocol|Bandwidth|concurrentconnections| iperf3 args
-<<<<<<< HEAD
   # "tcp|100|1|--client $SERVER_PRIVATE_IP --port 20001 --time 600 --bandwidth 100M --parallel 1 -w 640k"
   # "tcp|1000|1|--client $SERVER_PRIVATE_IP --port 20001 --time 600 --bandwidth 1000M --parallel 1 -w 640k"
   # "tcp|2000|2|--client $SERVER_PRIVATE_IP --port 20001 --time 600 --bandwidth 1000M --parallel 2 -w 640k"
   # "tcp|4000|4|--client $SERVER_PRIVATE_IP --port 20001 --time 600 --bandwidth 1000M --parallel 4 -w 640k"
   # "udp|100|1|--client $SERVER_PRIVATE_IP  --port 20002 --time 600 --omit 10 --udp --bandwidth 100M --parallel 1"
   # "udp|1000|1|--client $SERVER_PRIVATE_IP --port 20002 --time 600 --omit 10 --udp --bandwidth 1000M --parallel 1"
-=======
-  "tcp|100|1|--client $SERVER_PRIVATE_IP --port 20001 --time 600 --bandwidth 100M --parallel 1 -w 640k"
-  "tcp|1000|1|--client $SERVER_PRIVATE_IP --port 20001 --time 600 --bandwidth 1000M --parallel 1 -w 640k"
-  "tcp|2000|2|--client $SERVER_PRIVATE_IP --port 20001 --time 600 --bandwidth 1000M --parallel 2 -w 640k"
-  "tcp|4000|4|--client $SERVER_PRIVATE_IP --port 20001 --time 600 --bandwidth 1000M --parallel 4 -w 640k"
-  "udp|100|1|--client $SERVER_PRIVATE_IP  --port 20002 --time 600 --omit 10 --udp --bandwidth 100M --parallel 1"
-  "udp|1000|1|--client $SERVER_PRIVATE_IP --port 20002 --time 600 --omit 10 --udp --bandwidth 1000M --parallel 1"
->>>>>>> 57b1f484
   "udp|2000|1|--client $SERVER_PRIVATE_IP --port 20002 --time 600 --omit 10 --udp --bandwidth 2000M --parallel 1"
   "udp|4000|1|--client $SERVER_PRIVATE_IP --port 20002 --time 600 --omit 10 --udp --bandwidth 4000M --parallel 1"
 )
@@ -270,21 +284,27 @@
 ```bash
 inputs=(
   # protocol|Bandwidth|concurrentconnections| iperf2 args
-<<<<<<< HEAD
   # "tcp|100|1|--client $SERVER_PRIVATE_IP  --time 600 --bandwidth 100M --parallel 1 -w 640k"
   # "tcp|1000|1|--client $SERVER_PRIVATE_IP --time 600 --bandwidth 1000M --parallel 1 -w 640k"
   # "tcp|2000|2|--client $SERVER_PRIVATE_IP  --time 600 --bandwidth 1000M --parallel 2 -w 640k"
   # "tcp|4000|4|--client $SERVER_PRIVATE_IP  --time 600 --bandwidth 1000M --parallel 4 -w 640k"
   # "udp|100|1|--client $SERVER_PRIVATE_IP   --time 600  --udp --bandwidth 100M --parallel 1"
   # "udp|1000|1|--client $SERVER_PRIVATE_IP --time 600  --udp --bandwidth 1000M --parallel 1"
-=======
+  "udp|2000|1|--client $SERVER_PRIVATE_IP  --time 600  --udp --bandwidth 2000M --parallel 1"
+  "udp|4000|1|--client $SERVER_PRIVATE_IP  --time 600  --udp --bandwidth 4000M --parallel 1"
+)
+```
+
+Setup Iperf2 properties for TCP and UDP Protocols
+```bash
+inputs=(
+  # protocol|Bandwidth|concurrentconnections| iperf2 args
   "tcp|100|1|--client $SERVER_PRIVATE_IP  --time 600 --bandwidth 100M --parallel 1 -w 640k"
   "tcp|1000|1|--client $SERVER_PRIVATE_IP --time 600 --bandwidth 1000M --parallel 1 -w 640k"
   "tcp|2000|2|--client $SERVER_PRIVATE_IP  --time 600 --bandwidth 1000M --parallel 2 -w 640k"
   "tcp|4000|4|--client $SERVER_PRIVATE_IP  --time 600 --bandwidth 1000M --parallel 4 -w 640k"
   "udp|100|1|--client $SERVER_PRIVATE_IP   --time 600  --udp --bandwidth 100M --parallel 1"
   "udp|1000|1|--client $SERVER_PRIVATE_IP --time 600  --udp --bandwidth 1000M --parallel 1"
->>>>>>> 57b1f484
   "udp|2000|1|--client $SERVER_PRIVATE_IP  --time 600  --udp --bandwidth 2000M --parallel 1"
   "udp|4000|1|--client $SERVER_PRIVATE_IP  --time 600  --udp --bandwidth 4000M --parallel 1"
 )

# Shared AKSNodeClass (common for both Spot and On-Demand)
---
apiVersion: karpenter.azure.com/v1alpha2
kind: AKSNodeClass
metadata:
  name: default
  annotations:
    kubernetes.io/description: "General purpose AKSNodeClass for running Ubuntu2204 nodes"
spec:
  imageFamily: Ubuntu2204

# On-Demand NodePool (default)
---
apiVersion: karpenter.sh/v1
kind: NodePool
metadata:
  name: default
  annotations:
    kubernetes.io/description: "General purpose On-Demand NodePool"
spec:
  disruption:
    consolidationPolicy: WhenEmpty
    consolidateAfter: 1m
    budgets:
      - nodes: "100%"
  template:
    spec:
      nodeClassRef:
        group: karpenter.azure.com
        kind: AKSNodeClass
        name: default
      expireAfter: Never
      requirements:
        - key: kubernetes.io/os
          operator: In
          values: ["linux"]
        - key: karpenter.sh/capacity-type
          operator: In
          values: ["on-demand"]
        - key: karpenter.azure.com/sku-family
          operator: In
          values:
          - D
        - key: karpenter.azure.com/sku-cpu
          operator: In
<<<<<<< HEAD
          values: [Standard_D8_v3]
=======
          values:
          - 16
          - 32
>>>>>>> 7c9c651a

# Spot NodePool
---
apiVersion: karpenter.sh/v1
kind: NodePool
metadata:
  name: spot
  annotations:
    kubernetes.io/description: "Spot NodePool for burstable cost-efficient workloads"
spec:
  disruption:
    consolidationPolicy: WhenEmpty
    consolidateAfter: 1s
    budgets:
      - nodes: "100%"
  template:
    spec:
      nodeClassRef:
        group: karpenter.azure.com
        kind: AKSNodeClass
        name: default
      expireAfter: Never
      requirements:
        - key: kubernetes.io/os
          operator: In
          values: ["linux"]
        - key: karpenter.sh/capacity-type
          operator: In
          values: ["spot"]
        - key: karpenter.azure.com/sku-name
          operator: In
          values: [Standard_D2_v5]<|MERGE_RESOLUTION|>--- conflicted
+++ resolved
@@ -43,13 +43,9 @@
           - D
         - key: karpenter.azure.com/sku-cpu
           operator: In
-<<<<<<< HEAD
-          values: [Standard_D8_v3]
-=======
           values:
           - 16
           - 32
->>>>>>> 7c9c651a
 
 # Spot NodePool
 ---

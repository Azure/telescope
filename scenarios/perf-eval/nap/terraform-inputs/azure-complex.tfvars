# cluster configuration for Morgan Stanley
scenario_type  = "perf-eval"
scenario_name  = "nap"
deletion_delay = "2h"
owner          = "aks"

public_ip_config_list = [
  {
    name  = "firewall-pip"
    count = 1
  }
]

network_config_list = [
  {
    role               = "crud"
    vnet_name          = "nap-vnet-ms"
    vnet_address_space = "10.192.0.0/10"
    subnet = [
      {
        name           = "nap-subnet-ms"
<<<<<<< HEAD
        address_prefix = "10.192.0.0/16"
      },
      {
        name           = "AzureFirewallSubnet"
        address_prefix = "10.193.0.0/26"
=======
        address_prefix = "10.192.0.0/11"
      },
      {
        name           = "apiserver-subnet"
        address_prefix = "10.240.0.0/16"
>>>>>>> f783d42e
      }
    ]
    network_security_group_name = ""
    nic_public_ip_associations  = []
    nsr_rules                   = []
    firewalls = [
      {
        name                  = "nap-firewall"
        sku_tier              = "Standard"
        subnet_name           = "AzureFirewallSubnet"
        public_ip_name        = "firewall-pip"
        threat_intel_mode     = "Alert"
        dns_proxy_enabled     = true
        ip_configuration_name = "nap-fw-ipconfig"
        application_rule_collections = [
          {
            name     = "allow-egress"
            priority = 100
            action   = "Allow"
            rules = [
              {
                name             = "required-services"
                source_addresses = ["*"]
                target_fqdns = ["*.azure.com", "*.blob.core.windows.net", "*.data.mcr.microsoft.com",
                  "*.security.microsoft.com", "*.windows.net", "acs-mirror.azureedge.net",
                  "azure.archive.ubuntu.com",
                  "changelogs.ubuntu.com",
                  "login.microsoftonline.co",
                  "login.microsoftonline.com",
                  "management.azure.com",
                  "mcr-0001.mcr-msedge.net",
                  "mcr.microsoft.com",
                  "packages.aks.azure.com",
                  "packages.microsoft.com",
                  "security.ubuntu.com",
                "snapshot.ubuntu.com"]
                protocols = [
                  { port = "80", type = "Http" },
                  { port = "443", type = "Https" }
                ]
              },
              {
                name             = "k8s-updates"
                source_addresses = ["*"]
                target_fqdns = ["*.amazonaws.com", "*.cloudflarestorage.com",
                  "*.cloudfront.net", "*.docker.io",
                  "*.gcr.io",
                  "*.googleapis.com",
                  "*.googleusercontent.com",
                  "*.lz4.dev",
                  "*.pkg.dev",
                  "*.s3.amazonaws.com",
                  "*.s3.dualstack.ap-northeast-1.amazonaws.com",
                  "*.s3.dualstack.ap-southeast-1.amazonaws.com",
                  "*.s3.dualstack.eu-west-1.amazonaws.com",
                  "*.s3.dualstack.us-east-1.amazonaws.com",
                  "*.s3.dualstack.us-west-2.amazonaws.com",
                  "auth.docker.io",
                  "gcr.io",
                  "ghcr.io",
                  "k8s.gcr.io",
                  "pkg-containers.githubusercontent.com",
                  "registry-1.docker.io",
                  "registry.k8s.io",
                "storage.googleapis.com"]
                protocols = [
                  { port = "80", type = "Http" },
                  { port = "443", type = "Https" }
                ]
              }
            ]
          }
        ]
        network_rule_collections = [
          {
            name     = "network-rules"
            priority = 100
            action   = "Allow"
            rules = [
              {
                name                  = "imds"
                source_addresses      = ["*"]
                destination_addresses = ["169.254.169.254"]
                destination_ports     = ["80"]
                protocols             = ["Any"]
              },
              {
                name                  = "dns"
                source_addresses      = ["*"]
                destination_addresses = ["*"]
                destination_ports     = ["53"]
                protocols             = ["UDP", "TCP"]
              },
              {
                name                  = "azure-and-web"
                source_addresses      = ["*"]
                destination_addresses = ["*"]
                destination_ports     = ["443"]
                protocols             = ["TCP", "UDP"]
              }
            ]
          }
        ]
      }
    ]
    route_tables = [
      {
        name                          = "nap-rt"
        bgp_route_propagation_enabled = false
        routes = [
          {
            name                   = "default-route"
            address_prefix         = "0.0.0.0/0"
            next_hop_type          = "VirtualAppliance"
            next_hop_in_ip_address = "firewall:nap-firewall"
          },
          {
            name           = "firewall-internet"
            address_prefix = "publicip:firewall-pip"
            next_hop_type  = "Internet"
          }
        ]
        subnet_associations = [{ subnet_name = "nap-subnet-ms" }]
      }
    ]
  }
]

aks_cli_config_list = [
  {
    role                  = "nap"
    aks_name              = "nap-complex"
    sku_tier              = "standard"
    subnet_name           = "nap-subnet-ms"
    managed_identity_name = "nap-identity"
    kubernetes_version    = "1.33"
    api_server_subnet_name = "apiserver-subnet"
    default_node_pool = {
      name       = "system"
      node_count = 5
      vm_size    = "Standard_D8_v5"
    }
    extra_node_pool = []
    optional_parameters = [
      {
        name  = "node-provisioning-mode"
        value = "Auto"
      },
      {
        name  = "network-plugin"
        value = "azure"
      },
      {
        name  = "network-plugin-mode"
        value = "overlay"
      },
      {
        name  = "node-init-taints"
        value = "CriticalAddonsOnly=true:NoSchedule"
      },
      {
        name  = "outbound-type"
        value = "userDefinedRouting"
      },
      {
        name  = "pod-cidr"
        value = "10.128.0.0/11"
      },
      {
        name  = "enable-oidc-issuer"
        value = ""
      },
      {
        name  = "enable-workload-identity"
        value = ""
      },
      {
        name  = "enable-addons"
        value = "azure-keyvault-secrets-provider"
      },
      {
        name  = "enable-keda"
        value = ""
      },
      {
        name  = "enable-image-cleaner"
        value = ""
      },
      {
        name  = "network-dataplane"
        value = "cilium"
      },
      {
        name  = "network-policy"
        value = "cilium"
      }
    ]
  }
]<|MERGE_RESOLUTION|>--- conflicted
+++ resolved
@@ -19,19 +19,11 @@
     subnet = [
       {
         name           = "nap-subnet-ms"
-<<<<<<< HEAD
         address_prefix = "10.192.0.0/16"
       },
       {
         name           = "AzureFirewallSubnet"
         address_prefix = "10.193.0.0/26"
-=======
-        address_prefix = "10.192.0.0/11"
-      },
-      {
-        name           = "apiserver-subnet"
-        address_prefix = "10.240.0.0/16"
->>>>>>> f783d42e
       }
     ]
     network_security_group_name = ""

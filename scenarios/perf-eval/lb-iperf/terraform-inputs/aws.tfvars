--- conflicted
+++ resolved
@@ -134,10 +134,7 @@
 vm_config_list = [{
   vm_name                     = "client-vm"
   role                        = "client"
-<<<<<<< HEAD
   network_role                = "client"
-=======
->>>>>>> 3a2c0dfe
   subnet_name                 = "client-subnet"
   security_group_name         = "client-sg"
   associate_public_ip_address = true

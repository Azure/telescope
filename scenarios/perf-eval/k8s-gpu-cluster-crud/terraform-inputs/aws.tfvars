--- conflicted
+++ resolved
@@ -134,11 +134,7 @@
       name           = "default"
       ami_type       = "AL2023_x86_64_STANDARD"
       instance_types = ["m5.4xlarge"]
-<<<<<<< HEAD
       subnet_names   = ["gpu-private-subnet-1", "gpu-private-subnet-2", "gpu-private-subnet-3"]
-=======
-      subnet_names   = ["gpu-public-subnet-1", "gpu-public-subnet-2", "gpu-public-subnet-3"]
->>>>>>> 1f9187be
       min_size       = 2
       max_size       = 2
       desired_size   = 2

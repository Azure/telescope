--- conflicted
+++ resolved
@@ -46,10 +46,6 @@
 vm_config_list = [{
   vm_name                     = "client-vm"
   role                        = "client"
-<<<<<<< HEAD
-  network_role                = "network"
-=======
->>>>>>> 3a2c0dfe
   subnet_name                 = "same-subnet"
   security_group_name         = "same-sg"
   associate_public_ip_address = true

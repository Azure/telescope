output "network_security_group_name" {
  value = try(azurerm_network_security_group.nsg[0].name, "")
}

output "nics" {
  description = "Map of the nics"
  value       = { for nic in azurerm_network_interface.nic : nic.name => nic.id }
}

output "subnets" {
  description = "Map of subnet names to subnet objects"
  value = {
    for subnet_id in azurerm_virtual_network.vnet.subnet[*].id :
    split("/", subnet_id)[length(split("/", subnet_id)) - 1] => subnet_id
  }
}

output "vnet_id" {
  description = "vnet id"
  value       = azurerm_virtual_network.vnet.id
}
<<<<<<< HEAD


output "firewalls" {
  description = "Map of firewall names to their private IPs"
  value = {
    for fw_name, fw in module.firewall :
    fw_name => {
      private_ip = fw.private_ip_address
    }
  }
}
=======
>>>>>>> 626a64a9
<|MERGE_RESOLUTION|>--- conflicted
+++ resolved
@@ -15,21 +15,15 @@
   }
 }
 
+output "subnets_map" {
+  description = "Map of subnet names to subnet resource objects with full properties"
+  value = {
+    for subnet in azurerm_virtual_network.vnet.subnet :
+    split("/", subnet.id)[length(split("/", subnet.id)) - 1] => subnet
+  }
+}
+
 output "vnet_id" {
   description = "vnet id"
   value       = azurerm_virtual_network.vnet.id
-}
-<<<<<<< HEAD
-
-
-output "firewalls" {
-  description = "Map of firewall names to their private IPs"
-  value = {
-    for fw_name, fw in module.firewall :
-    fw_name => {
-      private_ip = fw.private_ip_address
-    }
-  }
-}
-=======
->>>>>>> 626a64a9
+}
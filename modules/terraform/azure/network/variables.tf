variable "resource_group_name" {
  description = "Value of the resource group name"
  type        = string
}

variable "location" {
  description = "Value of the location"
  type        = string
}

variable "public_ips" {
  description = "Map of public IP names to IDs"
  type        = map(string)
}

variable "public_ip_addresses" {
  description = "Map of public IP names to IP addresses"
  type        = map(string)
}

variable "accelerated_networking" {
  description = "Value of the accelerated networking"
  type        = bool
  default     = true
}

variable "network_config" {
  type = object({
    role               = string
    vnet_name          = string
    vnet_address_space = string
    subnet = list(object({
      name                         = string
      address_prefix               = string
      service_endpoints            = optional(list(string))
      pls_network_policies_enabled = optional(bool)
      delegations = optional(list(object({
        name                       = string
        service_delegation_name    = string
        service_delegation_actions = list(string)
      })))
    }))
    network_security_group_name = string
    nic_public_ip_associations = list(object({
      nic_name              = string
      subnet_name           = string
      ip_configuration_name = string
      public_ip_name        = string
      count                 = optional(number, 1)
    }))
    nsr_rules = list(object({
      name                       = string
      priority                   = number
      direction                  = string
      access                     = string
      protocol                   = string
      source_port_range          = string
      destination_port_range     = string
      source_address_prefix      = string
      destination_address_prefix = string
    }))
    nat_gateway_associations = optional(list(object({
      nat_gateway_name = string
      public_ip_names  = list(string)
      subnet_names     = list(string)
    })))
<<<<<<< HEAD
    firewalls = optional(list(object({
      name                  = string
      sku_name              = optional(string, "AZFW_VNet")
      sku_tier              = optional(string, "Standard")
      firewall_policy_id    = optional(string, null)
      threat_intel_mode     = optional(string, "Alert")
      dns_proxy_enabled     = optional(bool, false)
      dns_servers           = optional(list(string), null)
      subnet_name           = string
      public_ip_name        = string
      ip_configuration_name = optional(string, "firewall-ipconfig")
      nat_rule_collections = optional(list(object({
        name     = string
        priority = number
        action   = optional(string, "Dnat")
        rules = list(object({
          name                  = string
          source_addresses      = optional(list(string), [])
          source_ip_groups      = optional(list(string), [])
          destination_ports     = list(string)
          destination_addresses = list(string)
          translated_address    = string
          translated_port       = string
          protocols             = list(string)
        }))
      })), [])
      network_rule_collections = optional(list(object({
        name     = string
        priority = number
        action   = string # "Allow" or "Deny"
        rules = list(object({
          name                  = string
          source_addresses      = optional(list(string), [])
          source_ip_groups      = optional(list(string), [])
          destination_ports     = list(string)
          destination_addresses = optional(list(string), [])
          destination_fqdns     = optional(list(string), [])
          destination_ip_groups = optional(list(string), [])
          protocols             = list(string) # "TCP", "UDP", "ICMP", "Any"
        }))
      })), [])
      application_rule_collections = optional(list(object({
        name     = string
        priority = number
        action   = string # "Allow" or "Deny"
        rules = list(object({
          name             = string
          source_addresses = optional(list(string), [])
          source_ip_groups = optional(list(string), [])
          target_fqdns     = optional(list(string), [])
          fqdn_tags        = optional(list(string), [])
          protocols = optional(list(object({
            port = string
            type = string # "Http" or "Https"
          })), [])
        }))
      })), [])
    })), [])
    route_tables = optional(list(object({
      name                          = string
      bgp_route_propagation_enabled = optional(bool, true)
      routes = list(object({
        name                   = string
        address_prefix         = string
        next_hop_type          = string
        next_hop_in_ip_address = optional(string, null)
      }))
      subnet_associations = list(object({
        subnet_name = string
      }))
    })),[])
=======
>>>>>>> 626a64a9
  })
}

variable "tags" {
  type = map(string)
}

variable "nic_count_override" {
  description = "value the number of modules to create, overrides tfvars definition if greater than 0"
  type        = number
  default     = 0
}<|MERGE_RESOLUTION|>--- conflicted
+++ resolved
@@ -64,7 +64,6 @@
       public_ip_names  = list(string)
       subnet_names     = list(string)
     })))
-<<<<<<< HEAD
     firewalls = optional(list(object({
       name                  = string
       sku_name              = optional(string, "AZFW_VNet")
@@ -123,21 +122,6 @@
         }))
       })), [])
     })), [])
-    route_tables = optional(list(object({
-      name                          = string
-      bgp_route_propagation_enabled = optional(bool, true)
-      routes = list(object({
-        name                   = string
-        address_prefix         = string
-        next_hop_type          = string
-        next_hop_in_ip_address = optional(string, null)
-      }))
-      subnet_associations = list(object({
-        subnet_name = string
-      }))
-    })),[])
-=======
->>>>>>> 626a64a9
   })
 }
 

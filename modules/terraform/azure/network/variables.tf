--- conflicted
+++ resolved
@@ -59,7 +59,6 @@
       public_ip_names  = list(string)
       subnet_names     = list(string)
     })))
-<<<<<<< HEAD
     firewalls = optional(list(object({
       name                  = string
       sku_name              = optional(string, "AZFW_VNet")
@@ -118,7 +117,6 @@
         }))
       })), [])
     })), [])
-=======
     route_tables = optional(list(object({
       name                          = string
       bgp_route_propagation_enabled = optional(bool, true)
@@ -132,7 +130,6 @@
         subnet_name = string
       }))
     })),[])
->>>>>>> 9380439e
   })
 }
 

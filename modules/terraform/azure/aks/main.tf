locals {
  role                 = var.aks_config.role
  name                 = var.aks_config.aks_name
  extra_pool_map       = { for pool in var.aks_config.extra_node_pool : pool.name => pool }
  role_assignment_list = var.aks_config.role_assignment_list
  subnets              = var.subnets
}

resource "azurerm_kubernetes_cluster" "aks" {
  name                = local.name
  location            = var.location
  resource_group_name = var.resource_group_name
  dns_prefix          = var.aks_config.dns_prefix
  tags = merge(
    var.tags,
    {
      "role" = local.role
    },
  )
  sku_tier = var.aks_config.sku_tier
  default_node_pool {
    name                         = var.aks_config.default_node_pool.name
    node_count                   = var.aks_config.default_node_pool.node_count
    vm_size                      = var.aks_config.default_node_pool.vm_size
    vnet_subnet_id               = try(local.subnets[var.aks_config.default_node_pool.subnet_name], try(var.subnet_id, null))
    os_sku                       = var.aks_config.default_node_pool.os_sku
    os_disk_type                 = var.aks_config.default_node_pool.os_disk_type
    only_critical_addons_enabled = var.aks_config.default_node_pool.only_critical_addons_enabled
    temporary_name_for_rotation  = var.aks_config.default_node_pool.temporary_name_for_rotation
    max_pods                     = var.aks_config.default_node_pool.max_pods
    node_labels                  = var.aks_config.default_node_pool.node_labels
  }

  network_profile {
    network_plugin      = var.aks_config.network_profile.network_plugin
    network_plugin_mode = var.aks_config.network_profile.network_plugin_mode
    network_policy      = var.aks_config.network_profile.network_policy
    network_data_plane  = var.aks_config.network_profile.network_dataplane
    outbound_type       = var.aks_config.network_profile.outbound_type
    pod_cidr            = var.aks_config.network_profile.pod_cidr
    service_cidr        = var.aks_config.network_profile.service_cidr
    dns_service_ip      = var.aks_config.network_profile.dns_service_ip
  }
  identity {
    type = "SystemAssigned"
  }

  dynamic "service_mesh_profile" {
    for_each = try(var.aks_config.service_mesh_profile != null ? [var.aks_config.service_mesh_profile] : [])
    content {
      mode      = service_mesh_profile.value.mode
      revisions = service_mesh_profile.value.revisions
    }
  }

<<<<<<< HEAD
  auto_scaler_profile {
    balance_similar_node_groups      = var.aks_config.auto_scaler_profile.balance_similar_node_groups
    expander                         = var.aks_config.auto_scaler_profile.expander
    max_graceful_termination_sec     = var.aks_config.auto_scaler_profile.max_graceful_termination_sec
    max_node_provisioning_time       = var.aks_config.auto_scaler_profile.max_node_provisioning_time
    max_unready_nodes                = var.aks_config.auto_scaler_profile.max_unready_nodes
    max_unready_percentage           = var.aks_config.auto_scaler_profile.max_unready_percentage
    new_pod_scale_up_delay           = var.aks_config.auto_scaler_profile.new_pod_scale_up_delay
    scale_down_delay_after_add       = var.aks_config.auto_scaler_profile.scale_down_delay_after_add
    scale_down_delay_after_delete    = var.aks_config.auto_scaler_profile.scale_down_delay_after_delete
    scale_down_delay_after_failure   = var.aks_config.auto_scaler_profile.scale_down_delay_after_failure
    scan_interval                    = var.aks_config.auto_scaler_profile.scan_interval
    scale_down_unneeded              = var.aks_config.auto_scaler_profile.scale_down_unneeded
    scale_down_unready               = var.aks_config.auto_scaler_profile.scale_down_unready
    scale_down_utilization_threshold = var.aks_config.auto_scaler_profile.scale_down_utilization_threshold
    empty_bulk_delete_max            = var.aks_config.auto_scaler_profile.empty_bulk_delete_max
    skip_nodes_with_local_storage    = var.aks_config.auto_scaler_profile.skip_nodes_with_local_storage
    skip_nodes_with_system_pods      = var.aks_config.auto_scaler_profile.skip_nodes_with_system_pods
  }

  kubernetes_version = var.aks_config.kubernetes_version
=======
  oidc_issuer_enabled       = true
  workload_identity_enabled = true
  kubernetes_version        = var.aks_config.kubernetes_version
  edge_zone                 = var.aks_config.edge_zone
>>>>>>> d200c3c0
}

resource "azurerm_kubernetes_cluster_node_pool" "pools" {
  for_each = local.extra_pool_map

  name                  = each.value.name
  kubernetes_cluster_id = azurerm_kubernetes_cluster.aks.id
  node_count            = each.value.node_count
  vm_size               = each.value.vm_size
  vnet_subnet_id        = try(local.subnets[each.value.subnet_name], null)
  os_sku                = each.value.os_sku
  os_disk_type          = each.value.os_disk_type
  max_pods              = each.value.max_pods
  ultra_ssd_enabled     = try(each.value.ultra_ssd_enabled, false)
  zones                 = try(each.value.zones, [])
  node_taints           = each.value.node_taints
  node_labels           = each.value.node_labels
  min_count             = try(each.value.min_count, null)
  max_count             = try(each.value.max_count, null)
  auto_scaling_enabled  = try(each.value.auto_scaling_enabled, false)
}

resource "azurerm_role_assignment" "aks_on_subnet" {
  for_each = toset(local.role_assignment_list)

  role_definition_name = each.key
  scope                = var.vnet_id
  principal_id         = azurerm_kubernetes_cluster.aks.identity[0].principal_id
}

resource "local_file" "kube_config" {
  filename = "/tmp/${azurerm_kubernetes_cluster.aks.fqdn}"
  content  = azurerm_kubernetes_cluster.aks.kube_config_raw
}<|MERGE_RESOLUTION|>--- conflicted
+++ resolved
@@ -53,7 +53,6 @@
     }
   }
 
-<<<<<<< HEAD
   auto_scaler_profile {
     balance_similar_node_groups      = var.aks_config.auto_scaler_profile.balance_similar_node_groups
     expander                         = var.aks_config.auto_scaler_profile.expander
@@ -75,12 +74,7 @@
   }
 
   kubernetes_version = var.aks_config.kubernetes_version
-=======
-  oidc_issuer_enabled       = true
-  workload_identity_enabled = true
-  kubernetes_version        = var.aks_config.kubernetes_version
-  edge_zone                 = var.aks_config.edge_zone
->>>>>>> d200c3c0
+  edge_zone          = var.aks_config.edge_zone
 }
 
 resource "azurerm_kubernetes_cluster_node_pool" "pools" {

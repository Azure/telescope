--- conflicted
+++ resolved
@@ -131,12 +131,7 @@
   data_disk_iops_read_only       = local.data_disk_iops_read_only
   data_disk_mbps_read_only       = local.data_disk_mbps_read_only
   data_disk_tier                 = local.data_disk_tier
-<<<<<<< HEAD
-  zone                           = strcontains(lower(local.data_disk_storage_account_type), "_zrs") ? null : each.value.zone
-
-=======
   zone                           = strcontains(lower(local.data_disk_storage_account_type), "_zrs") ? null : var.data_disk_config.zone
->>>>>>> 72753dde
 }
 
 module "virtual_machine" {

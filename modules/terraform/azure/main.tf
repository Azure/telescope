--- conflicted
+++ resolved
@@ -45,18 +45,6 @@
   all_data_disks                         = { for disk in var.data_disk_config_list : disk.disk_name => module.data_disk[disk.disk_name].data_disk }
 }
 
-<<<<<<< HEAD
-provider "azurerm" {
-  features {}
-}
-
-module "resource_group" {
-  source                       = "./resource-group"
-  resource_group_name          = local.run_id
-  location                     = local.region
-  tags                         = local.tags
-  skip_resource_group_creation = var.skip_resource_group_creation
-=======
 terraform {
   required_providers {
     azurerm = {
@@ -68,7 +56,6 @@
 
 provider "azurerm" {
   features {}
->>>>>>> 14ad01d6
 }
 
 module "public_ips" {

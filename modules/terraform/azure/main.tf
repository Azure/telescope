--- conflicted
+++ resolved
@@ -64,7 +64,6 @@
   all_subnets                            = merge([for network in var.network_config_list : module.virtual_network[network.role].subnets]...)
   all_loadbalancer_backend_address_pools = { for key, lb in module.load_balancer : "${key}-lb-pool" => lb.lb_pool_id }
   all_vms                                = { for vm in local.expanded_vm_config_list : vm.vm_name => module.virtual_machine[vm.vm_name].vm }
-<<<<<<< HEAD
   updated_aks_cli_config_list = (length(var.aks_cli_config_list) == 1 && (local.aks_cli_default_node_pool != null || local.aks_cli_extra_node_pool != null)) ? flatten([
     for aks in var.aks_cli_config_list : [
       {
@@ -79,11 +78,7 @@
     ]
   ]) : []
   aks_cli_config_map = length(local.updated_aks_cli_config_list) == 0 ? { for aks in var.aks_cli_config_list : aks.role => aks } : { for aks in local.updated_aks_cli_config_list : aks.role => aks }
-
-=======
   all_proximity_groups                   = { for group in var.proximity_group_config_list : group.name => module.proximity_placement_group[group.name].proximity_placement_group_id }
-  aks_cli_config_map                     = { for aks in var.aks_cli_config_list : aks.role => aks }
->>>>>>> ec18e5c2
 }
 
 terraform {

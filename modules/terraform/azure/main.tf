--- conflicted
+++ resolved
@@ -53,16 +53,14 @@
       source  = "hashicorp/azurerm"
       version = "<= 3.93.0"
     }
-<<<<<<< HEAD
     random = {
       source  = "hashicorp/random"
       version = ">=3.1.0"
-=======
+    }
 
     helm = {
       source  = "hashicorp/helm"
       version = "<= 2.13.1"
->>>>>>> 10253d0f
     }
   }
 }

--- conflicted
+++ resolved
@@ -28,7 +28,6 @@
   default     = null
 }
 
-<<<<<<< HEAD
 variable "key_vaults" {
   description = "Map of Key Vault configurations with keys"
   type        = map(any)
@@ -36,14 +35,12 @@
 }
 
 
-=======
 variable "aks_aad_enabled" {
   description = "Indicates whether Azure Active Directory integration is enabled for AKS"
   type        = bool
   default     = false
 }
 
->>>>>>> ba004c01
 variable "aks_cli_config" {
   type = object({
     role                              = string

variable "json_input" {
  description = "value of the json input"
  type = object({
    owner                            = string
    run_id                           = string
    region                           = string
    public_key_path                  = string
    machine_type                     = optional(string)
    accelerated_networking           = optional(bool)
    user_data_path                   = optional(string)
    data_disk_storage_account_type   = optional(string)
    data_disk_size_gb                = optional(string)
    data_disk_tier                   = optional(string)
    data_disk_iops_read_write        = optional(number)
    data_disk_mbps_read_write        = optional(number)
    data_disk_iops_read_only         = optional(number)
    data_disk_mbps_read_only         = optional(number)
    data_disk_caching                = optional(string)
    data_disk_count                  = optional(number)
<<<<<<< HEAD
=======
    data_disk_attach                 = optional(bool)
>>>>>>> 10dd69c4
    ultra_ssd_enabled                = optional(bool)
    storage_account_tier             = optional(string)
    storage_account_kind             = optional(string)
    storage_account_replication_type = optional(string)
    storage_share_quota              = optional(number)
    storage_share_access_tier        = optional(string)
    storage_share_enabled_protocol   = optional(string)
    data_disks_count                 = optional(number)
  })
}

variable "scenario_name" {
  description = "Name of the scenario"
  type        = string
  default     = ""
}

variable "scenario_type" {
  description = "value of the scenario type"
  type        = string
  default     = ""
}

variable "deletion_delay" {
  description = "Time duration after which the resources can be deleted (e.g., '1h', '2h', '4h')"
  type        = string
  default     = "2h"
}

variable "public_ip_config_list" {
  description = "A list of public IP names"
  type = list(object({
    name              = string
    allocation_method = optional(string, "Static")
    sku               = optional(string, "Standard")
    zones             = optional(list(string), [])
  }))
  default = []
}

variable "network_config_list" {
  description = "Configuration for creating the server network."
  type = list(object({
    role               = string
    vnet_name          = string
    vnet_address_space = string
    subnet = list(object({
      name                         = string
      address_prefix               = string
      service_endpoints            = optional(list(string))
      pls_network_policies_enabled = optional(bool)
    }))
    network_security_group_name = string
    nic_public_ip_associations = list(object({
      nic_name              = string
      subnet_name           = string
      ip_configuration_name = string
      public_ip_name        = string
    }))
    nsr_rules = list(object({
      name                       = string
      priority                   = number
      direction                  = string
      access                     = string
      protocol                   = string
      source_port_range          = string
      destination_port_range     = string
      source_address_prefix      = string
      destination_address_prefix = string
    }))
    nat_gateway_associations = optional(list(object({
      nat_gateway_name = string
      public_ip_name   = string
      subnet_name      = string
    })))
  }))
  default = []
}

variable "appgateway_config_list" {
  description = "List of app gateway configurations"
  type = list(object({
    role            = string
    appgateway_name = string
    public_ip_name  = string
    subnet_name     = string
    appgateway_probes = list(object({
      name     = string
      protocol = string
    }))
    appgateway_backend_address_pool = list(object({
      name         = string
      ip_addresses = list(string)
    }))
    appgateway_frontendport = object({
      name = string
      port = string
    })
    appgateway_backend_http_settings = list(object({
      name                  = string
      host_name             = string
      cookie_based_affinity = string
      port                  = number
      protocol              = string
      request_timeout       = number
      probe_name            = string
    }))
    appgateway_http_listeners = list(object({
      name                           = string
      frontend_ip_configuration_name = string
      frontend_port_name             = string
      protocol                       = string
      host_name                      = string
    }))
    appgateway_request_routing_rules = list(object({
      name                       = string
      priority                   = number
      rule_type                  = string
      http_listener_name         = string
      backend_address_pool_name  = string
      backend_http_settings_name = string
    }))
  }))
  default = []
}

variable "aks_config_list" {
  type = list(object({
    role           = string
    aks_name       = string
    subnet_name    = string
    dns_prefix     = string
    network_plugin = string
    sku_tier       = string
    default_node_pool = object({
      name                         = string
      node_count                   = number
      vm_size                      = string
      os_disk_type                 = string
      only_critical_addons_enabled = bool
      temporary_name_for_rotation  = string
    })
    extra_node_pool = list(object({
      name       = string
      node_count = number
      vm_size    = string
    }))
    role_assignment_list = optional(list(string), [])
  }))
  default = []
}

variable "loadbalancer_config_list" {
  description = "List of Loadbalancer configurations"
  type = list(object({
    role                  = string
    loadbalance_name      = string
    public_ip_name        = optional(string)
    loadbalance_pool_name = string
    probe_protocol        = string
    probe_port            = string
    probe_request_path    = string
    subnet_name           = optional(string)
    is_internal_lb        = optional(bool)
    lb_rules = list(object({
      type                    = string
      role                    = string
      frontend_port           = number
      backend_port            = number
      protocol                = string
      rule_count              = number
      enable_tcp_reset        = bool
      idle_timeout_in_minutes = number
    }))
  }))
  default = []
}

variable "vm_config_list" {
  description = "List of configuration for virtual machines"
  type = list(object({
    role           = string
    vm_name        = string
    nic_name       = string
    admin_username = string
    zone           = optional(number)
    source_image_reference = object({
      publisher = string
      offer     = string
      sku       = string
      version   = string
    })
    create_vm_extension = bool
  }))
  default = []
}

variable "vmss_config_list" {
  description = "List of configuration for virtual machine scale sets"
  type = list(object({
    role                   = string
    vmss_name              = string
    admin_username         = string
    nic_name               = string
    subnet_name            = string
    loadbalancer_pool_name = string
    ip_configuration_name  = string
    number_of_instances    = number
    source_image_reference = object({
      publisher = string
      offer     = string
      sku       = string
      version   = string
    })
  }))
  default = []
}

variable "nic_backend_pool_association_list" {
  description = "List of configuration for nic backend pool associations"
  type = list(object({
    nic_name              = string
    backend_pool_name     = string
    vm_name               = string
    ip_configuration_name = string
  }))
  default = []
}


variable "data_disk_config" {
  description = "List of data disks and disk associations with the same configuration to be created"
  type = object({
    name_prefix = string
    zone        = number
    vm_name     = string
  })
  default = null
}

variable "storage_account_name_prefix" {
  type    = string
  default = null
}

variable "private_link_conf" {
  description = "configuration for private link service and private endpoint"
  type = object({
    pls_name             = string
    pls_loadbalance_role = string
    pls_subnet_name      = string

    pe_name        = string
    pe_subnet_name = string
  })
  default = null
}

variable "pe_config" {
  description = "configuration for a private endpoint"
  type = object({
    pe_name              = string
    pe_subnet_name       = string
    psc_name             = string
    is_manual_connection = bool
    subresource_names    = optional(list(string))
  })
  default = null
}<|MERGE_RESOLUTION|>--- conflicted
+++ resolved
@@ -17,10 +17,7 @@
     data_disk_mbps_read_only         = optional(number)
     data_disk_caching                = optional(string)
     data_disk_count                  = optional(number)
-<<<<<<< HEAD
-=======
     data_disk_attach                 = optional(bool)
->>>>>>> 10dd69c4
     ultra_ssd_enabled                = optional(bool)
     storage_account_tier             = optional(string)
     storage_account_kind             = optional(string)

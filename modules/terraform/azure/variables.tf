variable "json_input" {
  description = "value of the json input"
  type = object({
<<<<<<< HEAD
    owner                          = string
    run_id                         = string
    region                         = string
    machine_type                   = string
    aks_machine_type               = optional(string)
    accelerated_networking         = optional(bool)
    user_data_path                 = optional(string)
    data_disk_storage_account_type = optional(string)
    data_disk_size_gb              = optional(string)
    data_disk_tier                 = optional(string)
    data_disk_iops_read_write      = optional(number)
    data_disk_mbps_read_write      = optional(number)
    data_disk_iops_read_only       = optional(number)
    data_disk_mbps_read_only       = optional(number)
    data_disk_caching              = optional(string)
    ultra_ssd_enabled              = optional(bool)
=======
    owner                            = string
    run_id                           = string
    region                           = string
    machine_type                     = string
    accelerated_networking           = optional(bool)
    user_data_path                   = optional(string)
    data_disk_storage_account_type   = optional(string)
    data_disk_size_gb                = optional(string)
    data_disk_tier                   = optional(string)
    data_disk_iops_read_write        = optional(number)
    data_disk_mbps_read_write        = optional(number)
    data_disk_iops_read_only         = optional(number)
    data_disk_mbps_read_only         = optional(number)
    data_disk_caching                = optional(string)
    ultra_ssd_enabled                = optional(bool)
    storage_account_tier             = optional(string)
    storage_account_kind             = optional(string)
    storage_account_replication_type = optional(string)
>>>>>>> b6c5654b
  })
}

variable "scenario_name" {
  description = "Name of the scenario"
  type        = string
  default     = ""
}

variable "scenario_type" {
  description = "value of the scenario type"
  type        = string
  default     = ""
}

variable "deletion_delay" {
  description = "Time duration after which the resources can be deleted (e.g., '1h', '2h', '4h')"
  type        = string
  default     = "2h"
}

variable "public_ip_names" {
  description = "A list of public IP names"
  type        = list(string)
  default     = []
}

variable "network_config_list" {
  description = "Configuration for creating the server network."
  type = list(object({
    role                        = string
    vnet_name                   = string
    vnet_address_space          = string
    subnet_names                = list(string)
    subnet_address_prefixes     = list(string)
    network_security_group_name = string
    nic_public_ip_associations = list(object({
      nic_name              = string
      subnet_name           = string
      ip_configuration_name = string
      public_ip_name        = string
    }))
    nsr_rules = list(object({
      name                       = string
      priority                   = number
      direction                  = string
      access                     = string
      protocol                   = string
      source_port_range          = string
      destination_port_range     = string
      source_address_prefix      = string
      destination_address_prefix = string
    }))
  }))
  default = []
}

variable "appgateway_config_list" {
  description = "List of app gateway configurations"
  type = list(object({
    role            = string
    appgateway_name = string
    public_ip_name  = string
    subnet_name     = string
    appgateway_probes = list(object({
      name     = string
      protocol = string
    }))
    appgateway_backend_address_pool = list(object({
      name         = string
      ip_addresses = list(string)
    }))
    appgateway_frontendport = object({
      name = string
      port = string
    })
    appgateway_backend_http_settings = list(object({
      name                  = string
      host_name             = string
      cookie_based_affinity = string
      port                  = number
      protocol              = string
      request_timeout       = number
      probe_name            = string
    }))
    appgateway_http_listeners = list(object({
      name                           = string
      frontend_ip_configuration_name = string
      frontend_port_name             = string
      protocol                       = string
      host_name                      = string
    }))
    appgateway_request_routing_rules = list(object({
      name                       = string
      priority                   = number
      rule_type                  = string
      http_listener_name         = string
      backend_address_pool_name  = string
      backend_http_settings_name = string
    }))
  }))
  default = []
}

variable "aks_config_list" {
  type = list(object({
    role           = string
    aks_name       = string
    subnet_name    = string
    dns_prefix     = string
    network_plugin = string
    default_node_pool = object({
      name                         = string
      node_count                   = number
      os_disk_type                 = string
      only_critical_addons_enabled = bool
      temporary_name_for_rotation  = string
    })
    extra_node_pool = list(object({
      name       = string
      node_count = number
    }))
  }))
  default = []
}

variable "loadbalancer_config_list" {
  description = "List of Loadbalancer configurations"
  type = list(object({
    role                  = string
    loadbalance_name      = string
    public_ip_name        = string
    loadbalance_pool_name = string
    probe_protocol        = string
    probe_port            = string
    probe_request_path    = string
    lb_rules = list(object({
      type                    = string
      role                    = string
      frontend_port           = number
      backend_port            = number
      protocol                = string
      rule_count              = number
      enable_tcp_reset        = bool
      idle_timeout_in_minutes = number
    }))
  }))
  default = []
}

variable "vm_config_list" {
  description = "List of configuration for virtual machines"
  type = list(object({
    role           = string
    vm_name        = string
    nic_name       = string
    admin_username = string
    zone           = optional(number)
    source_image_reference = object({
      publisher = string
      offer     = string
      sku       = string
      version   = string
    })
    create_vm_extension = bool
  }))
  default = []
}

variable "vmss_config_list" {
  description = "List of configuration for virtual machine scale sets"
  type = list(object({
    role                   = string
    vmss_name              = string
    admin_username         = string
    nic_name               = string
    subnet_name            = string
    loadbalancer_pool_name = string
    ip_configuration_name  = string
    number_of_instances    = number
    source_image_reference = object({
      publisher = string
      offer     = string
      sku       = string
      version   = string
    })
  }))
  default = []
}

variable "nic_backend_pool_association_list" {
  description = "List of configuration for nic backend pool associations"
  type = list(object({
    nic_name              = string
    backend_pool_name     = string
    vm_name               = string
    ip_configuration_name = string
  }))
  default = []
}

variable "data_disk_config_list" {
  description = "List of configuration for data disks"
  type = list(object({
    disk_name = string
    zone      = number
  }))
  default = []
}

variable "data_disk_association_list" {
  description = "List of configuration for data_disk associations"
  type = list(object({
    data_disk_name = string
    vm_name        = string
  }))
  default = []
}

variable "storage_account_name_prefix" {
  type    = string
  default = null
}<|MERGE_RESOLUTION|>--- conflicted
+++ resolved
@@ -1,28 +1,11 @@
 variable "json_input" {
   description = "value of the json input"
   type = object({
-<<<<<<< HEAD
-    owner                          = string
-    run_id                         = string
-    region                         = string
-    machine_type                   = string
-    aks_machine_type               = optional(string)
-    accelerated_networking         = optional(bool)
-    user_data_path                 = optional(string)
-    data_disk_storage_account_type = optional(string)
-    data_disk_size_gb              = optional(string)
-    data_disk_tier                 = optional(string)
-    data_disk_iops_read_write      = optional(number)
-    data_disk_mbps_read_write      = optional(number)
-    data_disk_iops_read_only       = optional(number)
-    data_disk_mbps_read_only       = optional(number)
-    data_disk_caching              = optional(string)
-    ultra_ssd_enabled              = optional(bool)
-=======
     owner                            = string
     run_id                           = string
     region                           = string
     machine_type                     = string
+    aks_machine_type                 = optional(string)
     accelerated_networking           = optional(bool)
     user_data_path                   = optional(string)
     data_disk_storage_account_type   = optional(string)
@@ -37,7 +20,6 @@
     storage_account_tier             = optional(string)
     storage_account_kind             = optional(string)
     storage_account_replication_type = optional(string)
->>>>>>> b6c5654b
   })
 }
 

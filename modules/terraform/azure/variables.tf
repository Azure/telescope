--- conflicted
+++ resolved
@@ -125,7 +125,6 @@
       public_ip_names  = list(string)
       subnet_names     = list(string)
     })))
-<<<<<<< HEAD
     firewalls = optional(list(object({
       name                  = string
       sku_name              = optional(string, "AZFW_VNet")
@@ -183,8 +182,7 @@
           })), [])
         }))
       })), [])
-    })))
-=======
+    })),[])
     route_tables = optional(list(object({
       name                          = string
       bgp_route_propagation_enabled = optional(bool, true)
@@ -198,7 +196,6 @@
         subnet_name = string
       }))
     })),[])
->>>>>>> 9380439e
   }))
   default = []
 }

--- conflicted
+++ resolved
@@ -125,7 +125,6 @@
       public_ip_names  = list(string)
       subnet_names     = list(string)
     })))
-<<<<<<< HEAD
   }))
   default = []
 }
@@ -144,21 +143,6 @@
     subnet_associations = list(object({
       subnet_name = string
     }))
-=======
-    route_tables = optional(list(object({
-      name                          = string
-      bgp_route_propagation_enabled = optional(bool, true)
-      routes = list(object({
-        name                   = string
-        address_prefix         = string
-        next_hop_type          = string
-        next_hop_in_ip_address = optional(string, null)
-      }))
-      subnet_associations = list(object({
-        subnet_name = string
-      }))
-    })), [])
->>>>>>> 48ad2578
   }))
   default = []
 }

--- conflicted
+++ resolved
@@ -1,15 +1,6 @@
 variable "json_input" {
   description = "value of the json input"
   type = object({
-<<<<<<< HEAD
-    run_id                = string
-    region                = string
-    aks_sku_tier          = optional(string, null)
-    aks_network_policy    = optional(string, null)
-    aks_network_dataplane = optional(string, null)
-    aks_custom_headers    = optional(list(string), [])
-    k8s_machine_type      = optional(string, null)
-=======
     run_id                 = string
     region                 = string
     aks_sku_tier           = optional(string, null)
@@ -17,7 +8,7 @@
     aks_network_policy     = optional(string, null)
     aks_network_dataplane  = optional(string, null)
     aks_custom_headers     = optional(list(string), [])
->>>>>>> 96d7346d
+    k8s_machine_type       = optional(string, null)
     aks_cli_system_node_pool = optional(object({
       name        = string
       node_count  = number

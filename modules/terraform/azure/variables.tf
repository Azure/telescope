--- conflicted
+++ resolved
@@ -71,8 +71,6 @@
     }))
   }))
   default = []
-<<<<<<< HEAD
-=======
 }
 
 variable "appgateway_config_list" {
@@ -142,7 +140,6 @@
     }))
   }))
   default = []
->>>>>>> 1cd2fbb5
 }
 
 variable "loadbalancer_config_list" {

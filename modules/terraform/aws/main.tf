locals {
  region                    = lookup(var.json_input, "region", "us-east-1")
  machine_type              = lookup(var.json_input, "machine_type", "m5.4xlarge")
  run_id                    = lookup(var.json_input, "run_id", "123456")
  public_key_path           = lookup(var.json_input, "public_key_path", "")
  user_data_path            = lookup(var.json_input, "user_data_path", "")
  data_disk_size_gb         = lookup(var.json_input, "data_disk_size_gb", null)
  data_disk_volume_type     = lookup(var.json_input, "data_disk_volume_type", "")
  data_disk_iops_read_write = lookup(var.json_input, "data_disk_iops_read_write", null)
  data_disk_mbps_read_write = lookup(var.json_input, "data_disk_mbps_read_write", null)
  data_disk_count           = lookup(var.json_input, "data_disk_count", 0)
<<<<<<< HEAD
=======
  data_disk_attach          = lookup(var.json_input, "data_disk_attach", false)
>>>>>>> 10dd69c4

  efs_performance_mode                = lookup(var.json_input, "efs_performance_mode", null)
  efs_throughput_mode                 = lookup(var.json_input, "efs_throughput_mode", null)
  efs_provisioned_throughput_in_mibps = lookup(var.json_input, "efs_provisioned_throughput_in_mibps", null)

  tags = {
    "owner"             = lookup(var.json_input, "owner", "github_actions")
    "scenario"          = "${var.scenario_type}-${var.scenario_name}"
    "creation_time"     = timestamp()
    "deletion_due_time" = timeadd(timestamp(), var.deletion_delay)
    "run_id"            = local.run_id
  }

  network_config_map      = { for network in var.network_config_list : network.role => network }
  loadbalancer_config_map = { for loadbalancer in var.loadbalancer_config_list : loadbalancer.role => loadbalancer }
  vm_config_map           = { for vm in var.vm_config_list : vm.vm_name => vm }
  eks_config_map          = { for eks in var.eks_config_list : eks.eks_name => eks }

  all_lb_arns          = { for loadbalancer in var.loadbalancer_config_list : loadbalancer.role => module.load_balancer[loadbalancer.role].lb_arn }
  all_vpcs             = { for network in var.network_config_list : network.vpc_name => module.virtual_network[network.role].vpc }
  all_vms              = { for vm in var.vm_config_list : vm.vm_name => module.virtual_machine[vm.vm_name].vm }
  all_devices_suffixes = ["f", "g", "h", "i", "j", "k", "l", "m", "n", "o", "p"]
}

terraform {
  required_providers {
    aws = {
      source  = "hashicorp/aws"
      version = "<= 5.38"
    }
  }
}

provider "aws" {
  region = local.region
}

resource "aws_key_pair" "admin_key_pair" {
  key_name   = "admin-key-pair-${local.run_id}-${terraform.workspace}"
  public_key = file(local.public_key_path)
  tags       = local.tags
}

module "virtual_network" {
  for_each = local.network_config_map

  source         = "./virtual-network"
  network_config = each.value
  region         = local.region
  tags           = local.tags
}

module "virtual_machine" {
  for_each = local.vm_config_map

  source              = "./virtual-machine"
  vm_config           = each.value
  admin_key_pair_name = aws_key_pair.admin_key_pair.key_name
  tags                = local.tags
  run_id              = local.run_id
  machine_type        = local.machine_type
  user_data_path      = local.user_data_path
  depends_on          = [module.virtual_network]
  region              = local.region
}

module "data_disk" {
  count = local.data_disk_count == null ? 0 : local.data_disk_count

  source                    = "./data-disk"
  zone                      = "${local.region}${var.data_disk_config.zone_suffix}"
  tags                      = local.tags
  data_disk_volume_type     = local.data_disk_volume_type
  data_disk_size_gb         = tonumber(local.data_disk_size_gb)
  data_disk_iops_read_write = tonumber(local.data_disk_iops_read_write)
  data_disk_mbps_read_write = tonumber(local.data_disk_mbps_read_write)

}

module "load_balancer" {
  for_each = local.loadbalancer_config_map

  source              = "./load-balancer"
  loadbalancer_config = each.value
  run_id              = local.run_id
  tags                = local.tags
  depends_on          = [module.virtual_machine, module.virtual_network]
}

module "bucket" {
  source = "./bucket"

  count              = var.bucket_name_prefix != "" ? 1 : 0
  bucket_name_prefix = var.bucket_name_prefix
  run_id             = local.run_id
  tags               = local.tags
}

module "efs" {
  source = "./efs"

  count                           = var.efs_name_prefix != "" ? 1 : 0
  efs_name_prefix                 = var.efs_name_prefix
  run_id                          = local.run_id
  performance_mode                = local.efs_performance_mode
  throughput_mode                 = local.efs_throughput_mode
  provisioned_throughput_in_mibps = local.efs_provisioned_throughput_in_mibps
  tags                            = local.tags
}

module "eks" {
  for_each = local.eks_config_map

  source     = "./eks"
  run_id     = local.run_id
  vpc_id     = local.all_vpcs[each.value.vpc_name].id
  eks_config = each.value
  tags       = local.tags
  depends_on = [module.virtual_network]
}

module "privatelink" {
  source = "./private-link"

  count                      = var.private_link_conf == null ? 0 : 1
  run_id                     = local.run_id
  client_vpc_name            = var.private_link_conf.client_vpc_name
  client_subnet_name         = var.private_link_conf.client_subnet_name
  client_security_group_name = var.private_link_conf.client_security_group_name
  service_lb_arn             = local.all_lb_arns[var.private_link_conf.service_lb_role]
  tags                       = local.tags

  depends_on = [module.load_balancer]
}

resource "aws_volume_attachment" "attach" {
<<<<<<< HEAD
  count = local.data_disk_count == null ? 0 : local.data_disk_count
=======
  count = (local.data_disk_count == null || local.data_disk_attach == false) ? 0 : local.data_disk_count
>>>>>>> 10dd69c4

  device_name = "/dev/sd${element(local.all_devices_suffixes, count.index)}"
  volume_id   = module.data_disk[count.index].data_disk.id
  instance_id = local.all_vms[var.data_disk_config.vm_name].id
}<|MERGE_RESOLUTION|>--- conflicted
+++ resolved
@@ -9,10 +9,7 @@
   data_disk_iops_read_write = lookup(var.json_input, "data_disk_iops_read_write", null)
   data_disk_mbps_read_write = lookup(var.json_input, "data_disk_mbps_read_write", null)
   data_disk_count           = lookup(var.json_input, "data_disk_count", 0)
-<<<<<<< HEAD
-=======
   data_disk_attach          = lookup(var.json_input, "data_disk_attach", false)
->>>>>>> 10dd69c4
 
   efs_performance_mode                = lookup(var.json_input, "efs_performance_mode", null)
   efs_throughput_mode                 = lookup(var.json_input, "efs_throughput_mode", null)
@@ -149,11 +146,7 @@
 }
 
 resource "aws_volume_attachment" "attach" {
-<<<<<<< HEAD
-  count = local.data_disk_count == null ? 0 : local.data_disk_count
-=======
   count = (local.data_disk_count == null || local.data_disk_attach == false) ? 0 : local.data_disk_count
->>>>>>> 10dd69c4
 
   device_name = "/dev/sd${element(local.all_devices_suffixes, count.index)}"
   volume_id   = module.data_disk[count.index].data_disk.id

--- conflicted
+++ resolved
@@ -28,8 +28,6 @@
   all_lb_arns = { for loadbalancer in var.loadbalancer_config_list : loadbalancer.role => module.load_balancer[loadbalancer.role].lb_arn }
 }
 
-<<<<<<< HEAD
-=======
 terraform {
   required_providers {
     aws = {
@@ -39,7 +37,6 @@
   }
 }
 
->>>>>>> 14ad01d6
 provider "aws" {
   region = local.region
 }

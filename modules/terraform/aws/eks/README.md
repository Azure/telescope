# Terraform EKS Module

This Terraform module allows you to provision an Amazon Elastic Kubernetes Service (EKS) cluster along with managed node groups and optional addons. The module simplifies the setup process and provides flexibility for different EKS configurations.

## Usage

To use the EKS module, follow these steps:

1. **Create EKS cluster & Managed Node Groups:**

   Include the configuration in your input tfvars file:

   ```
   eks_config_list = [{
   	eks_name                = "sumanth-test"
   	vpc_name                = "client-vpc"
   	policy_arns = ["AmazonEKSClusterPolicy", "AmazonEKSVPCResourceController", "AmazonEKSWorkerNodePolicy", "AmazonEKS_CNI_Policy", "AmazonEC2ContainerRegistryReadOnly"]
   	eks_managed_node_groups = [
   		{
   			name           = "node-group-1"
   			ami_type       = "AL2_x86_64"
   			instance_types = ["t3.small"]
   			min_size       = 1
   			max_size       = 3
   			desired_size   = 2
   			capacity_type = "ON_DEMAND" # Optional input
   			labels         = { terraform = "true", k8s = "true", role = "perf-eval" } # Optional input
   		}
   	]
   }]
   ```
	
   - This configuration creates EKS cluster using specified VPC.
	 - You need to have at least 2 subnets in different zones with public ip enabled for each subnet to be able to successfully create the cluster.
	 - We need few IAM permission in order to create Node Group. Please refer [here](https://docs.aws.amazon.com/eks/latest/userguide/create-node-role.html)
	 - Recommended to have these polices added to your tfvars. ["AmazonEKSClusterPolicy", "AmazonEKSVPCResourceController", "AmazonEKSWorkerNodePolicy", "AmazonEC2ContainerRegistryReadOnly", "AmazonEKS_CNI_Policy"] 
   - It also creates an IAM role and attachs the polices listed in the tfvars config.
   - It creates one node group for the cluster with our desired configuration.
   - policy_arns is the list of suffix strings of policy we want to attach to a IAM role.
   - For Example: Policy ARN : arn:aws:iam::aws:policy/service-role/AmazonEBSCSIDriverPolicy
     In the given example policy arn is "service-role/AmazonEBSCSIDriverPolicy"

2. **Create EKS Addon:**

   To create EKS addon include this configuration to the eks_config_list object.

   ```
   eks_addons = [{
     name                    = "aws-ebs-csi-driver"
     service_account         = "ebs-csi-controller-sa"
     policy_arns = ["service-role/AmazonEBSCSIDriverPolicy"]
     },
     {
       name                    = "aws-efs-csi-driver"
       service_account         = "efs-csi-*"
       policy_arns = ["service-role/AmazonEFSCSIDriverPolicy"]
     },
     {
       name = "coredns"
     }
   ]
   ```
	 
   - For EKS addon's we have to create OIDC provider for the cluster and attach policy arns.[Refer here](https://docs.aws.amazon.com/eks/latest/userguide/managing-ebs-csi.html)
   - This configuration creates two addons related to storage.
   - service_account and policy_attachment_names are optional in general but some addons are required to have IAM permisson values. [Refer here](https://docs.aws.amazon.com/eks/latest/userguide/eks-add-ons.html)
<<<<<<< HEAD
   - We can also provide the version of an addon we are created which is an optional input here.
   
## Terraform Provider References

### Resources

- [aws_iam_role Documentation](https://registry.terraform.io/providers/hashicorp/aws/latest/docs/resources/iam_role)
- [aws_iam_role_policy_attachment Documentation](https://registry.terraform.io/providers/hashicorp/aws/latest/docs/resources/iam_role_policy_attachment)
- [aws_eks_cluster Documentation](https://registry.terraform.io/providers/hashicorp/aws/latest/docs/resources/eks_cluster)
- [aws_eks_node_group Documentation](https://registry.terraform.io/providers/hashicorp/aws/latest/docs/resources/eks_node_group)
- [module Documentation](https://www.terraform.io/docs/language/modules/index.html)

### Data Sources

- [aws_iam_policy_document Documentation](https://registry.terraform.io/providers/hashicorp/aws/latest/docs/data-sources/iam_policy_document)
- [aws_subnets Documentation](https://registry.terraform.io/providers/hashicorp/aws/latest/docs/data-sources/subnets)
=======
   - We can also provide the version of an addon we are created which is an optional input here.  
>>>>>>> e5279cc2
<|MERGE_RESOLUTION|>--- conflicted
+++ resolved
@@ -64,7 +64,6 @@
    - For EKS addon's we have to create OIDC provider for the cluster and attach policy arns.[Refer here](https://docs.aws.amazon.com/eks/latest/userguide/managing-ebs-csi.html)
    - This configuration creates two addons related to storage.
    - service_account and policy_attachment_names are optional in general but some addons are required to have IAM permisson values. [Refer here](https://docs.aws.amazon.com/eks/latest/userguide/eks-add-ons.html)
-<<<<<<< HEAD
    - We can also provide the version of an addon we are created which is an optional input here.
    
 ## Terraform Provider References
@@ -80,7 +79,4 @@
 ### Data Sources
 
 - [aws_iam_policy_document Documentation](https://registry.terraform.io/providers/hashicorp/aws/latest/docs/data-sources/iam_policy_document)
-- [aws_subnets Documentation](https://registry.terraform.io/providers/hashicorp/aws/latest/docs/data-sources/subnets)
-=======
-   - We can also provide the version of an addon we are created which is an optional input here.  
->>>>>>> e5279cc2
+- [aws_subnets Documentation](https://registry.terraform.io/providers/hashicorp/aws/latest/docs/data-sources/subnets)
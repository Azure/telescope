--- conflicted
+++ resolved
@@ -46,11 +46,7 @@
 resource "aws_instance" "vm" {
   ami               = data.aws_ami.ubuntu.id
   instance_type     = var.machine_type
-<<<<<<< HEAD
-  availability_zone = "${var.region}${var.zone_suffix}"
-=======
-  availability_zone = var.vm_config.zone_suffix == null ? var.zone : "${var.region}${var.vm_config.zone_suffix}"
->>>>>>> 1c1d734c
+  availability_zone = "${var.region}${var.vm_config.zone_suffix == null ? var.zone : "${var.region}${var.vm_config.zone_suffix}"
   subnet_id         = data.aws_subnet.subnet.id
 
   vpc_security_group_ids = [data.aws_security_group.security_group.id]
@@ -70,11 +66,7 @@
 resource "aws_ebs_volume" "data_disk" {
   count = var.vm_config.data_disk_config == null ? 0 : 1
 
-<<<<<<< HEAD
-  availability_zone = "${var.region}${var.zone_suffix}"
-=======
   availability_zone = var.vm_config.zone_suffix == null ? var.zone : "${var.region}${var.vm_config.zone_suffix}"
->>>>>>> 1c1d734c
 
   size       = var.vm_config.data_disk_config.data_disk_size_gb
   type       = var.vm_config.data_disk_config.data_disk_volume_type

--- conflicted
+++ resolved
@@ -5,12 +5,7 @@
     run_id                    = string
     region                    = string
     machine_type              = string
-<<<<<<< HEAD
-    zone                      = string
-    public_key_path           = optional(string)
-=======
     public_key_path           = string
->>>>>>> 14ad01d6
     user_data_path            = optional(string)
     data_disk_volume_type     = optional(string)
     data_disk_size_gb         = optional(number)

variable "json_input" {
  description = "value of the json input"
  type = object({
    owner                     = string
    run_id                    = string
    region                    = string
    machine_type              = string
    public_key_path           = string
    user_data_path            = optional(string)
    data_disk_volume_type     = optional(string)
    data_disk_size_gb         = optional(number)
    data_disk_tier            = optional(string)
    data_disk_iops_read_only  = optional(number)
    data_disk_iops_read_write = optional(number)
    data_disk_mbps_read_only  = optional(number)
    data_disk_mbps_read_write = optional(number)
    ultra_ssd_enabled         = optional(bool)

    efs_performance_mode                = optional(string)
    efs_throughput_mode                 = optional(string)
    efs_provisioned_throughput_in_mibps = optional(number)
  })
}

variable "scenario_name" {
  description = "Name of the scenario"
  type        = string
  default     = ""
}

variable "scenario_type" {
  description = "value of the scenario type"
  type        = string
  default     = ""
}

variable "deletion_delay" {
  description = "Time duration after which the resources can be deleted (e.g., '1h', '2h', '4h')"
  type        = string
  default     = "2h"
}

variable "network_config_list" {
  description = "Configuration for creating the server network."
  type = list(object({
    role           = string
    vpc_name       = string
    vpc_cidr_block = string
    subnet = list(object({
      name                    = string
      cidr_block              = string
      zone_suffix             = string
      map_public_ip_on_launch = optional(bool, false)
    }))
    security_group_name = string
    route_tables = list(object({
      name             = string
      cidr_block       = string
      nat_gateway_name = optional(string)
    }))
    route_table_associations = list(object({
      name             = string
      subnet_name      = string
      route_table_name = string
    }))
    sg_rules = object({
      ingress = list(object({
        from_port  = number
        to_port    = number
        protocol   = string
        cidr_block = string
      })),
      egress = list(object({
        from_port  = number
        to_port    = number
        protocol   = string
        cidr_block = string
      }))
    })
  }))
  default = []
}

variable "loadbalancer_config_list" {
  description = "List of Loadbalancer configurations"
  type = list(object({
    role               = string
    vpc_name           = string
    subnet_name        = string
    load_balancer_type = string
    is_internal_lb     = optional(bool, false)
    lb_target_group = list(object({
      role       = string
      tg_suffix  = string
      port       = number
      protocol   = string
      rule_count = number
      vpc_name   = string
      health_check = object({
        port                = number
        protocol            = string
        interval            = number
        timeout             = number
        healthy_threshold   = number
        unhealthy_threshold = number
      })
      lb_listener = object({
        port     = number
        protocol = string
      })
      lb_target_group_attachment = object({
        vm_name = string
        port    = number
      })
    }))
  }))
  default = []
}

variable "vm_config_list" {
  description = "List of configuration for virtual machines"
  type = list(object({
    vm_name                     = string
    zone_suffix                 = string
    role                        = string
    subnet_name                 = string
    security_group_name         = string
    associate_public_ip_address = bool

    ami_config = optional(object({
      most_recent         = bool
      name                = string
      virtualization_type = string
      architecture        = string
      owners              = list(string)
    }))
  }))
  default = []
}

variable "bucket_name_prefix" {
  description = "Value of the bucket name prefix"
  type        = string
  default     = ""
}

variable "eks_config_list" {
  type = list(object({
    eks_name    = string
    vpc_name    = string
    policy_arns = list(string)
    eks_managed_node_groups = list(object({
      name           = string
      ami_type       = string
      instance_types = list(string)
      min_size       = number
      max_size       = number
      desired_size   = number
      capacity_type  = optional(string, "ON_DEMAND")
      labels         = optional(map(string), {})
    }))
    eks_addons = list(object({
      name            = string
      version         = optional(string)
      service_account = optional(string)
      policy_arns     = optional(list(string), [])
    }))
  }))
  default = []
}

<<<<<<< HEAD
variable "eks_name_prefix" {
  description = "Value of the eks name prefix"
  type        = string
  default     = ""
}

=======
>>>>>>> 3e9015e3
variable "efs_name_prefix" {
  description = "Value of the bucket name prefix"
  type        = string
  default     = ""
}

variable "private_link_conf" {
  description = "configuration for private link"
  type = object({
    service_lb_role = string

    client_vpc_name            = string
    client_subnet_name         = string
    client_security_group_name = string
  })
  default = null
}<|MERGE_RESOLUTION|>--- conflicted
+++ resolved
@@ -169,15 +169,6 @@
   default = []
 }
 
-<<<<<<< HEAD
-variable "eks_name_prefix" {
-  description = "Value of the eks name prefix"
-  type        = string
-  default     = ""
-}
-
-=======
->>>>>>> 3e9015e3
 variable "efs_name_prefix" {
   description = "Value of the bucket name prefix"
   type        = string

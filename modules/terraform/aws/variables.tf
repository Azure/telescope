variable "json_input" {
  description = "value of the json input"
  type = object({
    owner                     = string
    run_id                    = string
    region                    = string
    machine_type              = string
    zone                      = string
    user_data_path            = optional(string)
    data_disk_volume_type     = optional(string)
    data_disk_size_gb         = optional(number)
    data_disk_tier            = optional(string)
    data_disk_iops_read_only  = optional(number)
    data_disk_iops_read_write = optional(number)
    data_disk_mbps_read_only  = optional(number)
    data_disk_mbps_read_write = optional(number)
    ultra_ssd_enabled         = optional(bool)

    efs_performance_mode                = optional(string)
    efs_throughput_mode                 = optional(string)
    efs_provisioned_throughput_in_mibps = optional(number)
  })
}

variable "scenario_name" {
  description = "Name of the scenario"
  type        = string
  default     = ""
}

variable "scenario_type" {
  description = "value of the scenario type"
  type        = string
  default     = ""
}

variable "deletion_delay" {
  description = "Time duration after which the resources can be deleted (e.g., '1h', '2h', '4h')"
  type        = string
  default     = "2h"
}

variable "network_config_list" {
  description = "Configuration for creating the server network."
  type = list(object({
    role           = string
    vpc_name       = string
    vpc_cidr_block = string
    subnet = list(object({
      name        = string
      cidr_block  = string
<<<<<<< HEAD
      zone_suffix = optional(string)
=======
      zone_suffix = optional(string, "a")
>>>>>>> 1c1d734c
    }))
    security_group_name    = string
    route_table_cidr_block = string
    sg_rules = object({
      ingress = list(object({
        from_port  = number
        to_port    = number
        protocol   = string
        cidr_block = string
      })),
      egress = list(object({
        from_port  = number
        to_port    = number
        protocol   = string
        cidr_block = string
      }))
    })
  }))
  default = []
}

variable "loadbalancer_config_list" {
  description = "List of Loadbalancer configurations"
  type = list(object({
    role               = string
    vpc_name           = string
    subnet_name        = string
    load_balancer_type = string
    lb_target_group = list(object({
      role       = string
      tg_suffix  = string
      port       = number
      protocol   = string
      rule_count = number
      vpc_name   = string
      health_check = object({
        port                = number
        protocol            = string
        interval            = number
        timeout             = number
        healthy_threshold   = number
        unhealthy_threshold = number
      })
      lb_listener = object({
        port     = number
        protocol = string
      })
      lb_target_group_attachment = object({
        vm_name = string
        port    = number
      })
    }))
  }))
  default = []
}

variable "vm_config_list" {
  description = "List of configuration for virtual machines"
  type = list(object({
    vm_name                     = string
<<<<<<< HEAD
    zone_suffix                 = optional(string)
=======
    zone_suffix                 = optional(string, "a")
>>>>>>> 1c1d734c
    role                        = string
    subnet_name                 = string
    security_group_name         = string
    associate_public_ip_address = bool

    ami_config = optional(object({
      most_recent         = bool
      name                = string
      virtualization_type = string
      architecture        = string
      owners              = list(string)
    }))
  }))
  default = []
}

variable "bucket_name_prefix" {
  description = "Value of the bucket name prefix"
  type        = string
  default     = ""
}

variable "efs_name_prefix" {
  description = "Value of the bucket name prefix"
  type        = string
  default     = ""
}<|MERGE_RESOLUTION|>--- conflicted
+++ resolved
@@ -49,11 +49,7 @@
     subnet = list(object({
       name        = string
       cidr_block  = string
-<<<<<<< HEAD
-      zone_suffix = optional(string)
-=======
       zone_suffix = optional(string, "a")
->>>>>>> 1c1d734c
     }))
     security_group_name    = string
     route_table_cidr_block = string
@@ -114,11 +110,7 @@
   description = "List of configuration for virtual machines"
   type = list(object({
     vm_name                     = string
-<<<<<<< HEAD
-    zone_suffix                 = optional(string)
-=======
     zone_suffix                 = optional(string, "a")
->>>>>>> 1c1d734c
     role                        = string
     subnet_name                 = string
     security_group_name         = string

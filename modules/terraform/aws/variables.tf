variable "json_input" {
  description = "value of the json input"
  type = object({
    run_id = string
    region = string
  })
}

variable "current_time" {
  description = "Current time as rfc3339 format (e.g.: '2024-10-17T18:30:42Z')"
  type        = string

  validation {
    condition     = can(formatdate("", var.current_time))
    error_message = "The current_time value must be a valid rfc3339 format string (e.g.: '2024-10-17T18:30:42Z')"
  }

  validation {
    condition     = timecmp(var.current_time, timeadd(plantimestamp(), "-1h")) > 0
    error_message = "The current_time must not be older than 1h from now"
  }

  validation {
    condition     = timecmp(var.current_time, timeadd(plantimestamp(), "+1h")) < 0
    error_message = "The current_time must not be younger than 1h from now"
  }
}

variable "owner" {
  description = "Owner of the scenario"
  type        = string
}

variable "scenario_name" {
  description = "Name of the scenario"
  type        = string

  validation {
    condition     = length(var.scenario_name) <= 30
    error_message = "scenario_name should be within 30 characters"
  }
}

variable "scenario_type" {
  description = "value of the scenario type"
  type        = string
}

variable "deletion_delay" {
  description = "Time duration after which the resources can be deleted (e.g., '1h', '2h', '4h')"
  type        = string
  default     = "2h"
}

variable "network_config_list" {
  description = "Configuration for creating the server network."
  type = list(object({
    role                       = string
    vpc_name                   = string
    vpc_cidr_block             = string
    secondary_ipv4_cidr_blocks = optional(list(string))
    subnet = list(object({
      name                    = string
      cidr_block              = string
      zone_suffix             = string
      map_public_ip_on_launch = optional(bool, false)
    }))
    security_group_name = string
    route_tables = list(object({
      name             = string
      cidr_block       = string
      nat_gateway_name = optional(string)
    }))
    route_table_associations = list(object({
      name             = string
      subnet_name      = string
      route_table_name = string
    }))
    nat_gateway_public_ips = optional(list(object({
      name = string
    })))
    nat_gateways = optional(list(object({
      name           = string
      public_ip_name = string
      subnet_name    = string
    })))
    sg_rules = object({
      ingress = list(object({
        from_port  = number
        to_port    = number
        protocol   = string
        cidr_block = string
      })),
      egress = list(object({
        from_port  = number
        to_port    = number
        protocol   = string
        cidr_block = string
      }))
    })
  }))
  default = []
}

variable "eks_config_list" {
  type = list(object({
    role                      = string
    eks_name                  = string
    vpc_name                  = string
    policy_arns               = list(string)
    enable_karpenter          = optional(bool, false)
    enable_cluster_autoscaler = optional(bool, false)
    eks_managed_node_groups = list(object({
      name           = string
      ami_type       = string
      instance_types = list(string)
      min_size       = number
      max_size       = number
      desired_size   = number
      capacity_type  = optional(string, "ON_DEMAND")
      labels         = optional(map(string), {})
      taints = optional(list(object({
        key    = string
        value  = string
        effect = string
      })), [])
    }))
    eks_addons = list(object({
      name            = string
      version         = optional(string)
      service_account = optional(string)
      policy_arns     = optional(list(string), [])
      configuration_values = optional(object({
        env = optional(map(string))
      }))
    }))
<<<<<<< HEAD
    kubernetes_version        = optional(string, null)
    enable_cni_metrics_helper = optional(bool, false)
=======
    kubernetes_version = optional(string, null)
    auto_scaler_profile = optional(object({
      balance_similar_node_groups      = optional(bool, false)
      expander                         = optional(string, "random")
      max_graceful_termination_sec     = optional(string, "600")
      max_node_provision_time          = optional(string, "15m")
      max_unready_nodes                = optional(number, 3)
      max_unready_percentage           = optional(number, 45)
      new_pod_scale_up_delay           = optional(string, "10s")
      scale_down_delay_after_add       = optional(string, "10m")
      scale_down_delay_after_delete    = optional(string, "10s")
      scale_down_delay_after_failure   = optional(string, "3m")
      scale_down_unneeded              = optional(string, "10m")
      scale_down_unready               = optional(string, "20m")
      scale_down_utilization_threshold = optional(string, "0.5")
      scan_interval                    = optional(string, "10s")
      empty_bulk_delete_max            = optional(string, "10")
      skip_nodes_with_local_storage    = optional(bool, true)
      skip_nodes_with_system_pods      = optional(bool, true)
    }))
>>>>>>> b0de5d63
  }))
  default = []
}<|MERGE_RESOLUTION|>--- conflicted
+++ resolved
@@ -134,10 +134,6 @@
         env = optional(map(string))
       }))
     }))
-<<<<<<< HEAD
-    kubernetes_version        = optional(string, null)
-    enable_cni_metrics_helper = optional(bool, false)
-=======
     kubernetes_version = optional(string, null)
     auto_scaler_profile = optional(object({
       balance_similar_node_groups      = optional(bool, false)
@@ -158,7 +154,7 @@
       skip_nodes_with_local_storage    = optional(bool, true)
       skip_nodes_with_system_pods      = optional(bool, true)
     }))
->>>>>>> b0de5d63
+    enable_cni_metrics_helper = optional(bool, false)
   }))
   default = []
 }
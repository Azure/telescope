variable "network_config" {
  type = object({
    role           = string
    vpc_name       = string
    vpc_cidr_block = string
    subnet = list(object({
      name        = string
      cidr_block  = string
<<<<<<< HEAD
      zone_suffix = optional(string)
=======
      zone_suffix = optional(string, "a")
>>>>>>> 1c1d734c
    }))
    security_group_name    = string
    route_table_cidr_block = string
    sg_rules = object({
      ingress = list(object({
        from_port  = number
        to_port    = number
        protocol   = string
        cidr_block = string
      })),
      egress = list(object({
        from_port  = number
        to_port    = number
        protocol   = string
        cidr_block = string
      }))
    })
  })
}

variable "region" {
  description = "value of region"
  type        = string
}

variable "zone" {
  description = "value of availability zone"
  type        = string
}

variable "tags" {
  type = map(string)
  default = {
  }
}<|MERGE_RESOLUTION|>--- conflicted
+++ resolved
@@ -6,11 +6,7 @@
     subnet = list(object({
       name        = string
       cidr_block  = string
-<<<<<<< HEAD
-      zone_suffix = optional(string)
-=======
       zone_suffix = optional(string, "a")
->>>>>>> 1c1d734c
     }))
     security_group_name    = string
     route_table_cidr_block = string

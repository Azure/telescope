--- conflicted
+++ resolved
@@ -96,6 +96,7 @@
         self.operation_timeout_minutes = operation_timeout_minutes
         self.vm_size = None
         self.launch_template_id = None
+        self.k8s_version = None
         self.k8s_version = None
 
         try:
@@ -1102,7 +1103,6 @@
             raise ValueError("Kubernetes version is not set. Cannot determine AMI type.")
 
         try:
-<<<<<<< HEAD
             logger.info("Determining AMI type for Kubernetes version: %s", self.k8s_version)
 
             # Normalize version for semver comparison
@@ -1116,23 +1116,12 @@
             threshold_semver = semver.Version.parse("1.33.0")
             
             if current_semver < threshold_semver:  # Current version < 1.33
-=======
-            # Determine AMI type based on Kubernetes version and GPU requirement
-            k8s_version_numeric = float(self.k8s_version)
-            logger.info("Determining AMI type for Kubernetes version: %s", self.k8s_version)
-
-            if k8s_version_numeric < 1.33:
->>>>>>> e81b97af
                 # For Kubernetes versions < 1.33, use AL2_x86_64 for non-GPU and AL2_x86_64_GPU for GPU
                 if gpu_node_group:
                     ami_type = "AL2_x86_64_GPU"
                 else:
                     ami_type = "AL2_x86_64"
-<<<<<<< HEAD
             else:  # Current version >= 1.33
-=======
-            else:
->>>>>>> e81b97af
                 # For Kubernetes versions >= 1.33, use AL2023_x86_64_NVIDIA for GPU and AL2023_x86_64 for non-GPU
                 if gpu_node_group:
                     ami_type = "AL2023_x86_64_NVIDIA"
@@ -1143,11 +1132,7 @@
                        ami_type, self.k8s_version, gpu_node_group)
             return ami_type
 
-<<<<<<< HEAD
         except Exception as e:
-=======
-        except (ValueError, TypeError) as e:
->>>>>>> e81b97af
             error_msg = f"Invalid Kubernetes version format '{self.k8s_version}': {str(e)}"
             logger.error(error_msg)
             raise ValueError(error_msg) from e
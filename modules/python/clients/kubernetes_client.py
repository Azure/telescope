"""Kubernetes client for managing cluster operations and resources."""  # pylint: disable=too-many-lines
import time
import os
import uuid
import glob
import yaml
import requests

from kubernetes import client, config
from kubernetes.stream import stream
from typing import Optional
from utils.logger_config import get_logger, setup_logging
from utils.common import save_info_to_file
from utils.constants import UrlConstants

# https://kubernetes.io/docs/concepts/scheduling-eviction/taint-and-toleration/#taint-based-evictions
# https://kubernetes.io/docs/reference/labels-annotations-taints/
builtin_taints_keys = [
	"node.kubernetes.io/not-ready",
	"node.kubernetes.io/unreachable",
	"node.kubernetes.io/pid-pressure",
	"node.kubernetes.io/out-of-disk",
	"node.kubernetes.io/memory-pressure",
	"node.kubernetes.io/disk-pressure",
	"node.kubernetes.io/network-unavailable",
	"node.kubernetes.io/unschedulable",
	"node.cloudprovider.kubernetes.io/uninitialized",
	"node.cloudprovider.kubernetes.io/shutdown",
]

# Configure logging
setup_logging()
logger = get_logger(__name__)


class KubernetesClient:
    """Client for managing Kubernetes cluster operations and resources."""
    def __init__(self, config_file=None):
        self.config_file = config_file
        config.load_kube_config(config_file=config_file)
        self._setup_clients()

    def _setup_clients(self):
        """
        Initialize or reinitialize all Kubernetes API clients.
        This method is used by both __init__ and set_context to create client instances.
        """
        self.api = client.CoreV1Api()
        self.app = client.AppsV1Api()
        self.storage = client.StorageV1Api()
        self.batch = client.BatchV1Api()

    def get_app_client(self):
        """Get the AppsV1Api client."""
        return self.app

    def get_api_client(self):
        """Get the CoreV1Api client."""
        return self.api

    def describe_node(self, node_name):
        """Get detailed information about a specific node."""
        return self.api.read_node(node_name)

    def get_nodes(self, label_selector=None, field_selector=None):
        """Get a list of nodes matching the given selectors."""
        return self.api.list_node(label_selector=label_selector,
                                 field_selector=field_selector).items

    def get_ready_nodes(self, label_selector=None, field_selector=None):
        """
        Get a list of nodes that are ready to be scheduled. Should apply all conditions:
        - 'Ready' condition status is True
        - 'NetworkUnavailable' condition status is not present or is False
        - Spec unschedulable is False
        - Spec taints do not have any builtin taints keys with effect 'NoSchedule' or 'NoExecute'
        """
        nodes = self.get_nodes(label_selector=label_selector, field_selector=field_selector)
        return [
            node for node in nodes
            if self._is_node_schedulable(node) and self._is_node_untainted(node)
        ]

    def _is_node_schedulable(self, node):
        status_conditions = {cond.type: cond.status for cond in node.status.conditions}
        is_schedulable = (
            status_conditions.get("Ready") == "True"
            and status_conditions.get("NetworkUnavailable") != "True"
            and node.spec.unschedulable is not True
        )
        if not is_schedulable:
            logger.info("Node NOT Ready: '%s' is not schedulable. "
                       "status_conditions: %s. unschedulable: %s",
                       node.metadata.name, status_conditions, node.spec.unschedulable)

        return is_schedulable

    def _is_node_untainted(self, node):
        if not node.spec.taints:
            return True

        for taint in node.spec.taints:
            if (taint.key in builtin_taints_keys and
                taint.effect in ("NoSchedule", "NoExecute")):
                logger.info("Node NOT Ready: '%s' has taint '%s' with effect '%s'",
                           node.metadata.name, taint.key, taint.effect)
                return False

        return True

    def _is_ready_pod(self, pod):
        """Check if a pod is in Ready state."""
        for condition in pod.status.conditions:
            if condition.type == "Ready" and condition.status == "True":
                return True

        return False

    def get_pods_by_namespace(self, namespace, label_selector=None, field_selector=None):
        """Get pods in a specific namespace matching the given selectors."""
        return self.api.list_namespaced_pod(namespace=namespace,
                                           label_selector=label_selector,
                                           field_selector=field_selector).items

    def get_ready_pods_by_namespace(self, namespace=None, label_selector=None, field_selector=None):
        """Get pods that are running and ready in a specific namespace."""
        pods = self.get_pods_by_namespace(namespace=namespace,
                                         label_selector=label_selector,
                                         field_selector=field_selector)
        return [pod for pod in pods if pod.status.phase == "Running" and self._is_ready_pod(pod)]

    def get_persistent_volume_claims_by_namespace(self, namespace):
        """Get all persistent volume claims in a namespace."""
        return self.api.list_namespaced_persistent_volume_claim(namespace=namespace).items

    def get_bound_persistent_volume_claims_by_namespace(self, namespace):
        """Get all bound persistent volume claims in a namespace."""
        claims = self.get_persistent_volume_claims_by_namespace(namespace=namespace)
        return [claim for claim in claims if claim.status.phase == "Bound"]

    def delete_persistent_volume_claim_by_namespace(self, namespace):
        """Delete all persistent volume claims in a namespace."""
        pvcs = self.get_persistent_volume_claims_by_namespace(namespace=namespace)
        for pvc in pvcs:
            try:
                self.api.delete_namespaced_persistent_volume_claim(
                    pvc.metadata.name, namespace, body=client.V1DeleteOptions())
            except client.rest.ApiException as e:
                logger.error("Error deleting PVC '%s': %s", pvc.metadata.name, e)

    def get_volume_attachments(self):
        """Get all volume attachments in the cluster."""
        return self.storage.list_volume_attachment().items

    def get_attached_volume_attachments(self):
        """Get all attached volume attachments in the cluster."""
        volume_attachments = self.get_volume_attachments()
        return [attachment for attachment in volume_attachments if attachment.status.attached]

    def create_namespace(self, namespace):
        """
        Returns the namespace object if it exists, otherwise creates it.
        """
        try:
            namespace = self.api.read_namespace(namespace)
            logger.info(f"Namespace '{namespace.metadata.name}' already exists.")
            return namespace
        except client.rest.ApiException as e:
            if e.status == 404:
                body = client.V1Namespace(metadata=client.V1ObjectMeta(name=namespace))
                return self.api.create_namespace(body)
            raise e

    def delete_namespace(self, namespace):
        return self.api.delete_namespace(namespace)

    # TODO: Explore https://kustomize.io for templating
    def create_template(self, template_path: str, replacements: dict) -> str:
        """
        Generate a Kubernetes resource template by replacing placeholders with actual values.

        :param template_path: Path to the YAML template file.
        :param replacements: Dictionary of placeholders and their corresponding values.
        :return: Processed YAML content as a string.
        """
        if not os.path.isfile(template_path):
            raise FileNotFoundError(f"Template file not found: {template_path}")

        try:
            with open(template_path, "r", encoding="utf-8") as file:
                template = file.read()

            for key, value in replacements.items():
                template = template.replace(f"{{{{{key}}}}}", str(value))
                logger.info(f"Final template: \n{template}")

            return template
        except Exception as e:
            raise Exception(f"Error processing template file {template_path}: {str(e)}") from e

    def create_node(self, template):
        """
        Create a Node in the Kubernetes cluster using the provided YAML template.

        :param template: YAML template for the Node.
        :param namespace: Namespace where the Node will be created (not applicable for Node, but kept for consistency).
        :return: Name of the created Node.
        """
        try:
            node_obj = yaml.safe_load(template)
            if node_obj["kind"] != "Node":
                raise ValueError("The provided YAML template does not define a Node resource.")

            response = self.api.create_node(body=node_obj)
            return response.metadata.name
        except yaml.YAMLError as e:
            raise Exception(f"Error parsing Node template: {str(e)}") from e
        except client.rest.ApiException as e:
            if e.status == 409:  # Node already exists
                self.api.replace_node(name=node_obj["metadata"]["name"], body=node_obj)
                return node_obj["metadata"]["name"]
            raise Exception(f"Error creating Node: {str(e)}") from e

    def delete_node(self, node_name):
        """
        Delete a Kubernetes Node resource by name.

        :param node_name: Name of the Node to delete.
        :return: None
        """
        try:
            self.api.delete_node(name=node_name, body=client.V1DeleteOptions())
            logger.info(f"Node '{node_name}' deleted successfully.")
        except client.rest.ApiException as e:
            if e.status == 404:  # Node not found
                logger.info(f"Node '{node_name}' not found.")
            else:
                raise Exception(f"Error deleting Node '{node_name}': {str(e)}") from e

    def wait_for_nodes_ready(self, node_count, operation_timeout_in_minutes, label_selector=None):
        """
        Waits for a specific number of nodes with a given label to be ready within a specified timeout.
        Raises an exception if the expected number of nodes are not ready within the timeout.

        :param node_label: The label to filter nodes.
        :param node_count: The expected number of nodes to be ready.
        :param operation_timeout_in_minutes: The timeout in minutes to wait for the nodes to be ready.
        :return: None
        """
        ready_nodes = []
        ready_node_count = 0
        timeout = time.time() + (operation_timeout_in_minutes * 60)
        logger.info(f"Validating {node_count} nodes with label {label_selector} are ready.")
        while time.time() < timeout:
            ready_nodes = self.get_ready_nodes(label_selector=label_selector)
            ready_node_count = len(ready_nodes)
            logger.info(f"Currently {ready_node_count} nodes are ready.")
            if ready_node_count == node_count:
                return ready_nodes
            logger.info(f"Waiting for {node_count} nodes to be ready.")
            time.sleep(10)
        raise Exception(f"Only {ready_node_count} nodes are ready, expected {node_count} nodes!")

    def wait_for_pods_ready(self, pod_count, operation_timeout_in_minutes, namespace="default", label_selector=None):
        """
        Waits for a specific number of pods with a given label to be ready within a specified timeout.
        Raises an exception if the expected number of pods are not ready within the timeout.

        :param label_selector: The label to filter pods.
        :param pod_count: The expected number of pods to be ready.
        :param operation_timeout_in_minutes: The timeout in minutes to wait for the pods to be ready.
        :param namespace: The namespace to filter pods.
        :return: None
        """
        pods = []
        timeout = time.time() + (operation_timeout_in_minutes * 60)
        logger.info(f"Validating {pod_count} pods with label {label_selector} are ready.")
        while time.time() < timeout:
            pods = self.get_ready_pods_by_namespace(namespace=namespace, label_selector=label_selector)
            if len(pods) == pod_count:
                return pods
            logger.info(f"Waiting for {pod_count} pods to be ready.")
            time.sleep(10)
        raise Exception(f"Only {len(pods)} pods are ready, expected {pod_count} pods!")

    def wait_for_labeled_pods_ready(self, label_selector: str, namespace: str = "default", timeout_in_minutes: int = 5) -> None:
        """
        Wait for all pods with specific label to be ready

        Args:
            selector: Label selector for the pods
            namespace: Namespace where pods exist
            timeout: Timeout string (e.g., "300s", "5m")
        """
        pods = self.get_pods_by_namespace(
            namespace=namespace, label_selector=label_selector
        )
        pod_count = len(pods)
        if pod_count == 0:
            raise Exception(f"No pods found with selector '{label_selector}' in namespace '{namespace}'")
        self.wait_for_pods_ready(
            pod_count=pod_count,
            operation_timeout_in_minutes=timeout_in_minutes,
            namespace=namespace,
            label_selector=label_selector,
        )

    def wait_for_pods_completed(self, label_selector, namespace="default", timeout=300):
        """
        Waits for pods with a specific label to complete successfully their execution within a specified timeout.
        Raises an exception if the pods do not complete within the timeout.

        :param label_selector: The label selector to filter pods.
        :param namespace: The namespace where the pod is located (default: "default").
        :param timeout: The timeout in seconds to wait for the pod to complete (default: 300 seconds).
        :return: None
        """
        start_time = time.time()
        while time.time() - start_time < timeout:
            logger.info(
                f"Waiting for pods with label '{label_selector}' in namespace '{namespace}' to complete..."
            )
            pods = self.get_pods_by_namespace(
                namespace=namespace, label_selector=label_selector
            )
            if not pods:
                raise Exception(f"No pods found with label '{label_selector}' in namespace '{namespace}'.")
            all_completed = True
            for pod in pods:
                logger.info(f"Pod '{pod.metadata.name}' status: {pod.status.phase}")
                if pod.status.phase != "Succeeded":
                    all_completed = False
                    break
            if all_completed:
                logger.info(
                    f"All pods with label '{label_selector}' in namespace '{namespace}' have completed successfully."
                )
                return pods
            sleep_time = 10
            logger.info(f"Waiting for {sleep_time} seconds before checking pod status again.")
            time.sleep(sleep_time)
        raise Exception(
            f"Pods with label '{label_selector}' in namespace '{namespace}' did not complete within {timeout} seconds."
        )

    def wait_for_job_completed(self, job_name, namespace="default", timeout=300):
        """
        Waits for a specific job to complete its execution within a specified timeout.
        Raises an exception if the job does not complete within the timeout.

        :param job_name: The name of the job to wait for.
        :param namespace: The namespace where the job is located (default: "default").
        :param timeout: The timeout in seconds to wait for the job to complete (default: 300 seconds).
        :return: None
        """
        start_time = time.time()
        while time.time() - start_time < timeout:
            try:
                job = self.batch.read_namespaced_job(name=job_name, namespace=namespace)
                if job.status.succeeded is not None and job.status.succeeded > 0:
                    logger.info(
                        f"Job '{job_name}' in namespace '{namespace}' has completed successfully."
                    )
                    return job.metadata.name
                if job.status.failed is not None and job.status.failed > 0:
                    raise Exception(
                        f"Job '{job_name}' in namespace '{namespace}' has failed."
                    )
                logger.info(
                    f"Job '{job_name}' in namespace '{namespace}' is still running with status:\n{job.status}"
                )
            except client.rest.ApiException as e:
                if e.status == 404:
                    raise Exception(
                        f"Job '{job_name}' not found in namespace '{namespace}'."
                    ) from e
                raise e
            sleep_time = 30
            logger.info(
                f"Waiting {sleep_time} seconds before checking job status again."
            )
            time.sleep(sleep_time)
        raise Exception(
            f"Job '{job_name}' in namespace '{namespace}' did not complete within {timeout} seconds."
        )

    def get_pod_logs(self, pod_name, namespace="default", container=None, tail_lines=None):
        """
        Get logs from a specific pod in the given namespace.

        :param pod_name: Name of the pod
        :param namespace: Namespace where the pod is located (default: "default")
        :param container: Container name if pod has multiple containers (optional)
        :param tail_lines: Number of lines to return from the end of the logs (optional)
        :return: String containing the pod logs
        """
        try:
            return self.api.read_namespaced_pod_log(
                name=pod_name,
                namespace=namespace,
                container=container,
                tail_lines=tail_lines,
                _preload_content=False  # Avoid breaking data format
            ).data
        except client.rest.ApiException as e:
            raise Exception(f"Error getting logs for pod '{pod_name}' in namespace '{namespace}': {str(e)}") from e

    def run_pod_exec_command(self, pod_name: str, command: str, container_name: str = "", dest_path: str = "", namespace: str = "default") -> str:
        """
        Executes a command in a specified container within a Kubernetes pod and optionally saves the output to a file.
        Args:
            pod_name (str): The name of the pod where the command will be executed.
            container_name (str): The name of the container within the pod where the command will be executed.
            command (str): The command to be executed in the container.
            dest_path (str, optional): The file path where the command output will be saved. Defaults to "".
            namespace (str, optional): The Kubernetes namespace where the pod is located. Defaults to "default".
        Returns:
            str: The combined standard output of the executed command.
        Raises:
            Exception: If an error occurs while executing the command in the pod.
        """
        commands = ['/bin/sh', '-c', command]
        logger.info(
            f"Executing command in pod '{pod_name}' in namespace '{namespace}': {' '.join(commands)}"
        )
        # Build kwargs conditionally
        stream_kwargs = {
            "name": pod_name,
            "namespace": namespace,
            "command": commands,
            "stderr": True,
            "stdin": False,
            "stdout": True,
            "tty": False,
            "_preload_content": False,
        }

        # Only include container if container_name is provided
        if container_name:
            stream_kwargs["container"] = container_name

        resp = stream(self.api.connect_get_namespaced_pod_exec, **stream_kwargs)

        res = []
        file = None
        if dest_path:
            file = open(dest_path, 'wb')  # pylint: disable=consider-using-with
        try:
            while resp.is_open():
                resp.update(timeout=1)
                if resp.peek_stdout():
                    stdout = resp.read_stdout()
                    res.append(stdout)
                    clean_stdout = stdout.rstrip('\n\r')
                    logger.info("STDOUT: %s", clean_stdout)
                    if file:
                        file.write(stdout.encode('utf-8'))
                        logger.info("Saved response to file: %s", dest_path)
                if resp.peek_stderr():
                    error_msg = resp.read_stderr()
                    raise Exception(f"Error occurred while executing command in pod: {error_msg}")
        finally:
            resp.close()
            if file is not None:
                file.close()
        return ''.join(res)

    def get_daemonsets_pods_allocated_resources(self, namespace, node_name):
        """Get CPU and memory resources allocated by DaemonSet pods on a specific node."""
        pods = self.get_pods_by_namespace(namespace=namespace, field_selector=f"spec.nodeName={node_name}")
        cpu_request = 0
        memory_request = 0
        for pod in pods:
            for container in pod.spec.containers:
                if container.resources.requests:
                    logger.info("Pod %s has container %s with resources %s",
                               pod.metadata.name, container.name, container.resources.requests)
                    cpu_request += int(container.resources.requests.get("cpu", "0m").replace("m", ""))
                    memory_request += int(container.resources.requests.get("memory", "0Mi").replace("Mi", ""))
        return cpu_request, memory_request * 1024 # Convert to KiB

    def get_daemonsets_pods_count(self, namespace, node_name):
        """
        Get the count of DaemonSet pods running on a specific node.
        Args:
            namespace (str): The namespace where the DaemonSet is located.
            node_name (str): The name of the node where the pods are running.
        Returns:
            int: The count of DaemonSet pods running on a specific node.
        """
        pods = self.get_pods_by_namespace(namespace=namespace, field_selector=f"spec.nodeName={node_name}")
        return len(pods)

    def set_context(self, context_name):
        """
        Switch to the specified Kubernetes context and reinitialize all API clients.
        Args:
            context_name (str): Name of the Kubernetes context to switch to
        Returns:
            None
        Raises:
            Exception: If the context switch fails
        """
        try:
            config.load_kube_config(
                config_file=self.config_file, context=context_name)
            self._setup_clients()
            logger.info(f"Successfully switched to context: {context_name}")
        except Exception as e:
            raise Exception(f"Failed to switch to context {context_name}: {e}") from e

    def get_pods_name_and_ip(self, label_selector="", namespace="default"):
        """
        Retrieve the name and IP address of all pods matching the given label selector and namespace.

        Args:
            label_selector (str, optional): The label selector to filter pods. Defaults to an empty string.
            namespace (str, optional): The namespace to search for pods. Defaults to "default".

        Returns:
            list: A list of dictionaries containing the name and IP address of each matching pod.
        """
        pods = self.get_pods_by_namespace(
            namespace=namespace, label_selector=label_selector)
        return [{"name": pod.metadata.name, "ip": pod.status.pod_ip, "node_ip": pod.status.host_ip} for pod in pods]

    def get_pod_name_and_ip(self, label_selector="", namespace="default"):
        """
        Retrieve the name and IP address of the first pod matching the given label selector and namespace.

        Args:
            label_selector (str, optional): The label selector to filter pods. Defaults to an empty string.
            namespace (str, optional): The namespace to search for pods. Defaults to "default".

        Returns:
            tuple: A tuple containing the name and IP address of the first matching pod.

        Raises:
            Exception: If no pods are found matching the given label selector and namespace.
        """
        pods = self.get_pods_name_and_ip(
            namespace=namespace, label_selector=label_selector)
        logger.info(pods)
        if not pods:
            raise Exception(
                f"No pod found with label: {label_selector} and namespace: {namespace}")
        return pods[0]

    def get_service_external_ip(self, service_name, namespace="default"):
        """
        Get the external IP address of a service.
        """
        service = self.api.read_namespaced_service(service_name, namespace)
        if service.status.load_balancer.ingress:
            return service.status.load_balancer.ingress[0].ip

        return None

    def get_pod_details(self, namespace="default", label_selector=""):
        """
        Get detailed info about pods in a namespace
        """

        pods = self.get_pods_by_namespace(
            namespace=namespace, label_selector=label_selector)

        pod_details = []
        for pod in pods:

            pod_details.append({
                "name": pod.metadata.name,
                "labels": pod.metadata.labels,
                "node_name": pod.spec.node_name,
                "ip": pod.status.pod_ip,
                "status": pod.status.phase,
                "spec": pod.spec.to_dict(),
            })

        return pod_details

    def get_node_details(self, node_name):
        """
        Get detailed info about a node
        """
        node = self.api.read_node(node_name)
        if not node:
            raise Exception(f"Node '{node_name}' not found.")
        labels = node.metadata.labels

        node_details = {
            "name": node.metadata.name,
            "labels": labels,
            "region": labels.get("topology.kubernetes.io/region", "Unknown"),
            "zone": labels.get("topology.kubernetes.io/zone", "Unknown"),
            "instance_type": labels.get("node.kubernetes.io/instance-type", "Unknown"),
            "allocatable": node.status.allocatable,
            "capacity": node.status.capacity,
            "node_info": node.status.node_info.to_dict(),
        }
        return node_details

    def collect_pod_and_node_info(self, namespace="default", label_selector="", result_dir="", role=""):
        """
        Collect information about all pods and their respective nodes.
        The result will have pod information under 'pod' key and node information under 'node' key
        to prevent any naming conflicts.
        """
        pods = self.get_pod_details(
            namespace=namespace, label_selector=label_selector)

        logger.info(
            f"Inside collect_pod_and_node_info, The pods details are: {pods}")

        node_cache = {}
        pods_and_nodes = []

        for pod in pods:
            node_name = pod["node_name"]
            logger.info(
                f"Inside collect_pod_and_node_info, The node_name details are: {node_name}")

            if node_name not in node_cache:
                node_cache[node_name] = self.get_node_details(
                    node_name=node_name)
            node_info = node_cache[node_name]
            logger.info(
                f"Inside collect_pod_and_node_info, The node_info details are: {node_info}")

            pod_and_node_info = {
                "pod": pod,
                "node": node_info
            }
            logger.info(
                f"Inside collect_pod_and_node_info, The pod_and_node_info details are: {pod_and_node_info}")
            pods_and_nodes.append(pod_and_node_info)

        # Save results
        file_name = os.path.join(result_dir, f"{role}_pod_node_info.json")
        logger.info(
            f"Inside collect_pod_and_node_info, The file_name details are: {file_name}")
        save_info_to_file(pods_and_nodes, file_name)

    def verify_nvidia_smi_on_node(self, nodes, namespace="default"):
        """
        Create a pod on the specific node and run nvidia-smi to verify GPU access
        Args:
            nodes: List of nodes to verify
            namespace: Namespace to create the pod in (default: "default")
        Returns:
            True if nvidia-smi command succeeds, False otherwise
        """
        try:
            all_pod_logs = {}
            for node in nodes:
                pod_name = f"gpu-verify-{uuid.uuid4()}"
                node_name = node.metadata.name
                logger.info(f"Verifying NVIDIA drivers on node {node_name}")

                # Create pod spec with node selector
                pod = client.V1Pod(
                    metadata=client.V1ObjectMeta(name=pod_name),
                    spec=client.V1PodSpec(
                        containers=[
                            client.V1Container(
                                name="nvidia-test",
                                image="nvidia/cuda:12.2.0-base-ubuntu20.04",
                                command=["/bin/bash", "-c", "nvidia-smi"],
                                resources=client.V1ResourceRequirements(
                                    limits={"nvidia.com/gpu": "1"}
                                ),
                            )
                        ],
                        node_selector={"kubernetes.io/hostname": node_name},
                        restart_policy="Never",
                        tolerations=[
                            client.V1Toleration(
                                key="nvidia.com/gpu",
                                operator="Exists",
                                effect="NoSchedule",
                            )
                        ],
                    ),
                )

                # Create the pod
                logger.info(f"Creating test pod {pod_name} on node {node_name}")
                self.api.create_namespaced_pod(namespace=namespace, body=pod)

                # Wait for pod to complete
                timeout = time.time() + 120  # 2 minutes timeout
                while time.time() < timeout:
                    pod_status = self.api.read_namespaced_pod(
                        name=pod_name, namespace=namespace
                    )
                    if pod_status.status.phase in ["Succeeded", "Failed"]:
                        break
                    time.sleep(2)

                # Get pod logs
                pod_logs = self.get_pod_logs(pod_name=pod_name, namespace=namespace)
                if isinstance(pod_logs, bytes):
                    pod_logs_str = pod_logs.decode('utf-8')
                else:
                    pod_logs_str = str(pod_logs)

                logger.info(f"nvidia-smi output: {pod_logs_str}")

                # Check if output contains expected NVIDIA information
                if "NVIDIA-SMI" in pod_logs_str and "GPU" in pod_logs_str:
                    logger.info(f"NVIDIA drivers verified on node {node_name}")
                    verification_successful = True
                else:
                    logger.warning(
                        f"nvidia-smi output does not contain expected NVIDIA information on node {node_name}"
                    )
                    verification_successful = False
                all_pod_logs[node_name] = {
                    "pod_name": pod_name,
                    "logs": pod_logs_str,
                    "device_status": verification_successful,
                }
                # Clean up the test pod
                try:
                    logger.info(f"Deleting test pod {pod_name}")
                    self.api.delete_namespaced_pod(
                        name=pod_name,
                        namespace=namespace,
                        body=client.V1DeleteOptions(),
                    )
                except Exception as e:
                    logger.warning(f"Error deleting test pod {pod_name}: {str(e)}")

            return all_pod_logs

        except Exception as e:
            logger.error(
                f"Error verifying NVIDIA drivers: {str(e)}"
            )
            return False

    def apply_manifest_from_url(self, manifest_url, namespace: Optional[str] = None):
        """
        Apply a Kubernetes manifest from a URL using Kubernetes Python client API.

        :param manifest_url: URL of the manifest to apply
        :param namespace: Optional namespace to override the manifest namespace
        :return: None
        """
        try:
            # Fetch the manifest content from the URL
            response = requests.get(manifest_url, timeout=30)
            response.raise_for_status()

            # Parse YAML content (can contain multiple documents)
            manifests = list(yaml.safe_load_all(response.text))

            for manifest in manifests:
                if not manifest:  # Skip empty documents
                    continue

                self._apply_single_manifest(manifest, namespace=namespace)

            logger.info("Successfully applied manifest from %s", manifest_url)
        except Exception as e:
            raise Exception(f"Error applying manifest from {manifest_url}: {str(e)}") from e

    def delete_manifest_from_url(self, manifest_url, ignore_not_found: bool = True, namespace: Optional[str] = None):
        """
        Delete a Kubernetes manifest from a URL using Kubernetes Python client API.
        Equivalent to 'kubectl delete -f <url>'

        :param manifest_url: URL of the manifest to delete
        :param ignore_not_found: If True, don't raise error if resource doesn't exist (equivalent to --ignore-not-found)
        :param namespace: Optional namespace to override the manifest namespace
        :return: None
        """
        try:
            # Fetch the manifest content from the URL
            response = requests.get(manifest_url, timeout=30)
            response.raise_for_status()

            # Parse YAML content (can contain multiple documents)
            manifests = list(yaml.safe_load_all(response.text))

            # Delete manifests in reverse order (to handle dependencies)
            manifests.reverse()

            for manifest in manifests:
                if not manifest:  # Skip empty documents
                    continue

                self._delete_single_manifest(manifest, ignore_not_found=ignore_not_found, namespace=namespace)

            logger.info("Successfully deleted manifest from %s", manifest_url)
        except Exception as e:
            raise Exception(f"Error deleting manifest from {manifest_url}: {str(e)}") from e

    def _load_manifests_from_sources(self, manifest_path: str = None, manifest_dict: dict = None):
        """
        Load manifests from various sources (file, directory, or dictionary).
        
        :param manifest_path: Path to YAML manifest file or folder containing manifest files
        :param manifest_dict: Dictionary containing the manifest
        :return: Tuple of (manifests_list, sources_list)
        """
        manifests = []
        sources = []

        # Load manifests from file or directory
        if manifest_path:
            if os.path.isfile(manifest_path):
                # Single file
                with open(manifest_path, 'r', encoding='utf-8') as file:
                    content = file.read()
                    # Handle multiple documents in a single YAML file
                    yaml_docs = list(yaml.safe_load_all(content))
                    manifests.extend([doc for doc in yaml_docs if doc])  # Filter out None/empty docs
                sources.append(f"file: {manifest_path}")
            elif os.path.isdir(manifest_path):
                # Directory containing manifest files
                yaml_files = []
                for ext in ['*.yaml', '*.yml']:
                    # Use recursive search which will include all files
                    yaml_files.extend(glob.glob(os.path.join(manifest_path, '**', ext), recursive=True))

                # Remove duplicates and sort files to ensure consistent ordering
                yaml_files = sorted(list(set(yaml_files)))

                if not yaml_files:
                    raise ValueError(f"No YAML files found in directory: {manifest_path}")

                for yaml_file in yaml_files:
                    with open(yaml_file, 'r', encoding='utf-8') as file:
                        content = file.read()
                        # Handle multiple documents in each YAML file
                        yaml_docs = list(yaml.safe_load_all(content))
                        manifests.extend([doc for doc in yaml_docs if doc])  # Filter out None/empty docs

                sources.append(f"directory: {manifest_path} ({len(yaml_files)} files)")
            else:
                raise FileNotFoundError(f"Path does not exist: {manifest_path}")

        # Load manifest from dictionary
        if manifest_dict:
            manifests.append(manifest_dict)
            sources.append("dictionary")

        if not manifests:
            raise ValueError("At least one of manifest_path or manifest_dict must be provided")

        return manifests, sources

    def apply_manifest_from_file(self, manifest_path: str = None, manifest_dict: dict = None, namespace: Optional[str] = None):
        """
        Apply Kubernetes manifest(s) from file path, folder path, or dictionary.
        
        :param manifest_path: Path to YAML manifest file or folder containing manifest files
        :param manifest_dict: Dictionary containing the manifest
        :param namespace: Optional namespace to override the manifest namespace
        :return: None
        """
        try:
            # Load manifests from various sources
            manifests_to_apply, applied_sources = self._load_manifests_from_sources(manifest_path, manifest_dict)

            # Apply all manifests
            namespace_info = f" in namespace '{namespace}'" if namespace else ""
            logger.info(f"Applying {len(manifests_to_apply)} manifest(s) from: {', '.join(applied_sources)}{namespace_info}")

            for i, manifest in enumerate(manifests_to_apply):
                if not manifest:  # Skip empty documents
                    continue

                logger.info(f"Applying manifest {i+1}/{len(manifests_to_apply)}: {manifest.get('kind', 'Unknown')}/{manifest.get('metadata', {}).get('name', 'Unknown')}")
                self._apply_single_manifest(manifest=manifest, namespace=namespace)

            logger.info(f"Successfully applied {len(manifests_to_apply)} manifest(s)")

        except Exception as e:
            logger.error(f"Error applying manifest(s): {str(e)}")
            raise e

    def delete_manifest_from_file(self, manifest_path: str = None, manifest_dict: dict = None, ignore_not_found: bool = True, namespace: Optional[str] = None):
        """
        Delete Kubernetes manifest(s) from file path, folder path, or dictionary.
        Equivalent to 'kubectl delete -f <file/folder>'
        
        :param manifest_path: Path to YAML manifest file or folder containing manifest files
        :param manifest_dict: Dictionary containing the manifest
        :param ignore_not_found: If True, don't raise error if resource doesn't exist (equivalent to --ignore-not-found)
        :param namespace: Optional namespace to override the manifest namespace
        :return: None
        """
        try:
            # Load manifests from various sources
            manifests_to_delete, deleted_sources = self._load_manifests_from_sources(manifest_path, manifest_dict)

            # Delete all manifests in reverse order (to handle dependencies)
            manifests_to_delete.reverse()
            namespace_info = f" in namespace '{namespace}'" if namespace else ""
            logger.info(f"Deleting {len(manifests_to_delete)} manifest(s) from: {', '.join(deleted_sources)}{namespace_info}")

            for i, manifest in enumerate(manifests_to_delete):
                if not manifest:  # Skip empty documents
                    continue

                logger.info(f"Deleting manifest {i+1}/{len(manifests_to_delete)}: {manifest.get('kind', 'Unknown')}/{manifest.get('metadata', {}).get('name', 'Unknown')}")
                self._delete_single_manifest(manifest=manifest, ignore_not_found=ignore_not_found, namespace=namespace)

            logger.info(f"Successfully deleted {len(manifests_to_delete)} manifest(s)")

        except Exception as e:
            logger.error(f"Error deleting manifest(s): {str(e)}")
            raise e

    def wait_for_condition(self, resource_type: str, wait_condition_type: str, namespace: str = "default",
                          timeout_seconds: int = 300, resource_name: str = None, wait_all: bool = False):
        """
        Wait for a Kubernetes resource to meet a specific condition.
        Equivalent to 'kubectl wait --for=condition=<wait_condition_type> <resource> --timeout=<timeout> -n <namespace>'
        
        :param resource_type: Type of resource (e.g., 'deployment', 'pod', 'service')
        :param wait_condition_type: Condition type to wait for (e.g., 'available', 'ready', 'progressing')
        :param namespace: Namespace where the resource is located
        :param timeout_seconds: Maximum time to wait in seconds
        :param resource_name: Name of specific resource (None to wait for all)
        :param wait_all: If True, wait for all resources of the type (equivalent to --all flag)
        :return: True if condition is met, False if timeout
        :raises ValueError: If wait_condition_type is invalid
        """
        # Define valid condition types for different resource types
        valid_conditions = {
            'deployment': ['available', 'progressing', 'replicafailure', 'ready'],
            'deployments': ['available', 'progressing', 'replicafailure', 'ready'],
            # Add more resource types as needed
        }

        # Validate wait_condition_type format and type
        if not wait_condition_type or not isinstance(wait_condition_type, str):
            raise ValueError("wait_condition_type must be a non-empty string")

        wait_condition_lower = wait_condition_type.lower().strip()
        resource_type_lower = resource_type.lower()

        # Check if resource type is supported
        if resource_type_lower not in valid_conditions:
            raise ValueError(f"Resource type '{resource_type}' is not supported for condition checking")

        # Check if condition type is valid for this resource type
        if wait_condition_lower not in valid_conditions[resource_type_lower]:
            valid_conditions_str = ', '.join(valid_conditions[resource_type_lower])
            raise ValueError(f"Invalid condition '{wait_condition_type}' for resource type '{resource_type}'. Valid conditions: {valid_conditions_str}")

        try:
            start_time = time.time()
            timeout = start_time + timeout_seconds

            # If no specific resource name and wait_all is False, wait for all resources
            if not resource_name and not wait_all:
                wait_all = True

            # Build resource description for logging
            resource_desc = f"{resource_type}"
            if resource_name:
                resource_desc = f"{resource_type}/{resource_name}"

            logger.info(f"Waiting for {resource_desc} with condition '{wait_condition_type}' in namespace '{namespace}' (timeout: {timeout_seconds}s)")

            while time.time() < timeout:
                try:
                    if self._check_resource_condition(resource_type, resource_name, wait_condition_lower, namespace, wait_all):
                        elapsed_time = time.time() - start_time
                        logger.info(f"Condition '{wait_condition_type}' met for {resource_desc} after {elapsed_time:.2f} seconds")
                        return True

                    time.sleep(5)  # Check every 5 seconds

                except Exception as e:
                    logger.warning(f"Error checking condition for {resource_desc}: {str(e)}")
                    time.sleep(5)

            # Timeout reached
            elapsed_time = time.time() - start_time
            logger.error(f"Timeout waiting for condition '{wait_condition_type}' on {resource_desc} after {elapsed_time:.2f} seconds")
            return False

        except Exception as e:
            logger.error(f"Error waiting for condition: {str(e)}")
            raise e

    def _check_resource_condition(self, resource_type: str, resource_name: str, condition_type: str,
                                 namespace: str, wait_all: bool) -> bool:
        """
        Check if a specific resource condition is met.
        
        :param resource_type: Type of resource (e.g., 'deployment', 'pod', 'service')
        :param resource_name: Name of specific resource (None if checking all)
        :param condition_type: Condition type to check (e.g., 'available', 'ready', 'progressing')
        :param namespace: Namespace of the resource
        :param wait_all: Whether to check all resources of the type
        :return: True if condition is met
        """
        try:
            resource_type_lower = resource_type.lower()

            if resource_type_lower in ['deployment', 'deployments']:
                return self._check_deployment_condition(resource_name, condition_type, namespace, wait_all)

            logger.warning(f"Unsupported resource type for condition checking: {resource_type}")
            return False

        except Exception as e:
            logger.error(f"Error checking resource condition: {str(e)}")
            return False

    def _check_deployment_condition(self, resource_name: str, condition_type: str, namespace: str, wait_all: bool) -> bool:
        """Check deployment condition (e.g., 'available', 'progressing')."""
        try:
            if wait_all or not resource_name:
                # Check all deployments in namespace
                deployments = self.app.list_namespaced_deployment(namespace=namespace).items
            else:
                # Check specific deployment
                deployment = self.app.read_namespaced_deployment(name=resource_name, namespace=namespace)
                deployments = [deployment]

            for deployment in deployments:
                if not self._is_deployment_condition_met(deployment, condition_type):
                    return False

            return True

        except client.rest.ApiException as e:
            if e.status == 404:
                logger.debug("Deployment not found, waiting...")
                return False
            raise e

    def _is_deployment_condition_met(self, deployment, condition_type: str) -> bool:
        """Check if a deployment meets the specified condition."""
        if not deployment.status or not deployment.status.conditions:
            return False

        condition_type_lower = condition_type.lower()

        for condition in deployment.status.conditions:
            if condition.type.lower() == condition_type_lower and condition.status == "True":
                return True

        # Special case for 'ready' - check if all replicas are ready
        if condition_type_lower == 'ready':
            return (deployment.status.ready_replicas == deployment.status.replicas and
                    deployment.status.replicas > 0)

        return False

    def _apply_single_manifest(self, manifest, namespace=None):
        """
        Apply a single Kubernetes manifest using the appropriate API client.

        :param manifest: Dictionary representing a Kubernetes resource
        :param namespace: Optional namespace to override the manifest namespace
        :return: None
        """
        try:
            kind = manifest.get("kind")
<<<<<<< HEAD
            # Use provided namespace or fall back to manifest namespace
            namespace = namespace or manifest.get("metadata", {}).get("namespace")
=======
            namespace = manifest.get("metadata", {}).get("namespace")
            name = manifest.get("metadata", {}).get("name")
            logger.info("Applying manifest %s %s in namespace %s", kind, name, namespace)
>>>>>>> 2e0d56da

            if kind == "Deployment":
                if namespace:
                    self.app.create_namespaced_deployment(namespace=namespace, body=manifest)
                else:
                    raise ValueError("Deployment requires a namespace")
            elif kind == "DaemonSet":
                if namespace:
                    self.app.create_namespaced_daemon_set(namespace=namespace, body=manifest)
                else:
                    raise ValueError("DaemonSet requires a namespace")
            elif kind == "StatefulSet":
                if namespace:
                    self.app.create_namespaced_stateful_set(namespace=namespace, body=manifest)
                else:
                    raise ValueError("StatefulSet requires a namespace")
            elif kind == "Service":
                if namespace:
                    self.api.create_namespaced_service(namespace=namespace, body=manifest)
                else:
                    raise ValueError("Service requires a namespace")
            elif kind == "ConfigMap":
                if namespace:
                    self.api.create_namespaced_config_map(namespace=namespace, body=manifest)
                else:
                    raise ValueError("ConfigMap requires a namespace")
            elif kind == "Secret":
                if namespace:
                    self.api.create_namespaced_secret(namespace=namespace, body=manifest)
                else:
                    raise ValueError("Secret requires a namespace")
            elif kind == "ServiceAccount":
                if namespace:
                    self.api.create_namespaced_service_account(namespace=namespace, body=manifest)
                else:
                    raise ValueError("ServiceAccount requires a namespace")
            elif kind == "ClusterRole":
                # ClusterRole is cluster-scoped
                rbac_api = client.RbacAuthorizationV1Api()
                rbac_api.create_cluster_role(body=manifest)
            elif kind == "ClusterRoleBinding":
                # ClusterRoleBinding is cluster-scoped
                rbac_api = client.RbacAuthorizationV1Api()
                rbac_api.create_cluster_role_binding(body=manifest)
            elif kind == "Role":
                if namespace:
                    rbac_api = client.RbacAuthorizationV1Api()
                    rbac_api.create_namespaced_role(namespace=namespace, body=manifest)
                else:
                    raise ValueError("Role requires a namespace")
            elif kind == "RoleBinding":
                if namespace:
                    rbac_api = client.RbacAuthorizationV1Api()
                    rbac_api.create_namespaced_role_binding(namespace=namespace, body=manifest)
                else:
                    raise ValueError("RoleBinding requires a namespace")
            elif kind == "Namespace":
                # Namespace is cluster-scoped
                self.api.create_namespace(body=manifest)
            elif kind == "CustomResourceDefinition":
                # CustomResourceDefinition is cluster-scoped
                apiextensions_api = client.ApiextensionsV1Api()
                apiextensions_api.create_custom_resource_definition(body=manifest)
            elif kind == "FlowSchema":
                # FlowSchema is cluster-scoped (part of flow control API)
                flowcontrol_api = client.FlowcontrolApiserverV1Api()
                flowcontrol_api.create_flow_schema(body=manifest)
            elif kind == "Stage":
                # Stage is a custom resource from KWOK, handle as custom resource
                api_version = manifest.get("apiVersion", "")
                group, version = api_version.split("/") if "/" in api_version else ("", api_version)
                custom_api = client.CustomObjectsApi()
                custom_api.create_cluster_custom_object(
                    group=group,
                    version=version,
                    plural="stages",  # KWOK Stage resources use "stages" as plural
                    body=manifest
                )
            elif kind == "MPIJob":
                # MPIJob is a custom resource from Kubeflow MPI Operator
                api_version = manifest.get("apiVersion", "")
                group, version = api_version.split("/") if "/" in api_version else ("", api_version)
                custom_api = client.CustomObjectsApi()
                if namespace:
                    custom_api.create_namespaced_custom_object(
                        group=group,
                        version=version,
                        namespace=namespace,
                        plural="mpijobs",
                        body=manifest
                    )
                else:
                    raise ValueError("MPIJob requires a namespace")
            elif kind == "NodeFeatureRule":
                # NodeFeatureRule is a custom resource from Node Feature Discovery (NFD)
                api_version = manifest.get("apiVersion", "")
                group, version = api_version.split("/") if "/" in api_version else ("", api_version)
                custom_api = client.CustomObjectsApi()
                # NodeFeatureRule is cluster-scoped
                custom_api.create_cluster_custom_object(
                    group=group,
                    version=version,
                    plural="nodefeaturerules",
                    body=manifest
                )
            elif kind == "NicClusterPolicy":
                # NicClusterPolicy is a custom resource from NVIDIA Network Operator
                api_version = manifest.get("apiVersion", "")
                group, version = api_version.split("/") if "/" in api_version else ("", api_version)
                custom_api = client.CustomObjectsApi()
                # NicClusterPolicy is cluster-scoped
                custom_api.create_cluster_custom_object(
                    group=group,
                    version=version,
                    plural="nicclusterpolicies",
                    body=manifest
                )
            else:
                logger.warning("Unsupported resource kind: %s. Skipping...", kind)

        except client.rest.ApiException as e:
            if e.status == 409:  # Resource already exists
                resource_name = manifest.get('metadata', {}).get('name')
                logger.info("Resource %s/%s already exists, skipping creation",
                           kind, resource_name)
            else:
                raise Exception(f"Error creating {kind}: {str(e)}") from e

    def _delete_single_manifest(self, manifest, ignore_not_found: bool = True, namespace: Optional[str] = None):
        """
        Delete a single Kubernetes manifest using the appropriate API client.

        :param manifest: Dictionary representing a Kubernetes resource
        :param ignore_not_found: If True, don't raise error if resource doesn't exist
        :param namespace: Optional namespace to override the manifest namespace
        :return: None
        """
        try:
            kind = manifest.get("kind")
            # Use provided namespace or fall back to manifest namespace
            namespace = namespace or manifest.get("metadata", {}).get("namespace")
            resource_name = manifest.get("metadata", {}).get("name")

            if not resource_name:
                logger.warning(f"Resource name not found in manifest for {kind}, skipping deletion")
                return

            delete_options = client.V1DeleteOptions(
                propagation_policy="Foreground"  # Wait for dependent resources to be deleted
            )

            if kind == "Deployment":
                if namespace:
                    self.app.delete_namespaced_deployment(name=resource_name, namespace=namespace, body=delete_options)
                else:
                    raise ValueError("Deployment requires a namespace")
            elif kind == "DaemonSet":
                if namespace:
                    self.app.delete_namespaced_daemon_set(name=resource_name, namespace=namespace, body=delete_options)
                else:
                    raise ValueError("DaemonSet requires a namespace")
            elif kind == "StatefulSet":
                if namespace:
                    self.app.delete_namespaced_stateful_set(name=resource_name, namespace=namespace, body=delete_options)
                else:
                    raise ValueError("StatefulSet requires a namespace")
            elif kind == "Service":
                if namespace:
                    self.api.delete_namespaced_service(name=resource_name, namespace=namespace, body=delete_options)
                else:
                    raise ValueError("Service requires a namespace")
            elif kind == "ConfigMap":
                if namespace:
                    self.api.delete_namespaced_config_map(name=resource_name, namespace=namespace, body=delete_options)
                else:
                    raise ValueError("ConfigMap requires a namespace")
            elif kind == "Secret":
                if namespace:
                    self.api.delete_namespaced_secret(name=resource_name, namespace=namespace, body=delete_options)
                else:
                    raise ValueError("Secret requires a namespace")
            elif kind == "ServiceAccount":
                if namespace:
                    self.api.delete_namespaced_service_account(name=resource_name, namespace=namespace, body=delete_options)
                else:
                    raise ValueError("ServiceAccount requires a namespace")
            elif kind == "ClusterRole":
                # ClusterRole is cluster-scoped
                rbac_api = client.RbacAuthorizationV1Api()
                rbac_api.delete_cluster_role(name=resource_name, body=delete_options)
            elif kind == "ClusterRoleBinding":
                # ClusterRoleBinding is cluster-scoped
                rbac_api = client.RbacAuthorizationV1Api()
                rbac_api.delete_cluster_role_binding(name=resource_name, body=delete_options)
            elif kind == "Role":
                if namespace:
                    rbac_api = client.RbacAuthorizationV1Api()
                    rbac_api.delete_namespaced_role(name=resource_name, namespace=namespace, body=delete_options)
                else:
                    raise ValueError("Role requires a namespace")
            elif kind == "RoleBinding":
                if namespace:
                    rbac_api = client.RbacAuthorizationV1Api()
                    rbac_api.delete_namespaced_role_binding(name=resource_name, namespace=namespace, body=delete_options)
                else:
                    raise ValueError("RoleBinding requires a namespace")
            elif kind == "Namespace":
                # Namespace is cluster-scoped
                self.api.delete_namespace(name=resource_name, body=delete_options)
            elif kind == "CustomResourceDefinition":
                # CustomResourceDefinition is cluster-scoped
                apiextensions_api = client.ApiextensionsV1Api()
                apiextensions_api.delete_custom_resource_definition(name=resource_name, body=delete_options)
            elif kind == "FlowSchema":
                # FlowSchema is cluster-scoped (part of flow control API)
                flowcontrol_api = client.FlowcontrolApiserverV1Api()
                flowcontrol_api.delete_flow_schema(name=resource_name, body=delete_options)
            elif kind == "Stage":
                # Stage is a custom resource from KWOK, handle as custom resource
                api_version = manifest.get("apiVersion", "")
                group, version = api_version.split("/") if "/" in api_version else ("", api_version)
                custom_api = client.CustomObjectsApi()
                custom_api.delete_cluster_custom_object(
                    group=group,
                    version=version,
                    plural="stages",  # KWOK Stage resources use "stages" as plural
                    name=resource_name,
                    body=delete_options
                )
            elif kind == "MPIJob":
                # MPIJob is a custom resource from Kubeflow MPI Operator
                api_version = manifest.get("apiVersion", "")
                group, version = api_version.split("/") if "/" in api_version else ("", api_version)
                custom_api = client.CustomObjectsApi()
                if namespace:
                    custom_api.delete_namespaced_custom_object(
                        group=group,
                        version=version,
                        namespace=namespace,
                        plural="mpijobs",
                        name=resource_name,
                        body=delete_options
                    )
                else:
                    raise ValueError("MPIJob requires a namespace")
            elif kind == "NodeFeatureRule":
                # NodeFeatureRule is a custom resource from Node Feature Discovery (NFD)
                api_version = manifest.get("apiVersion", "")
                group, version = api_version.split("/") if "/" in api_version else ("", api_version)
                custom_api = client.CustomObjectsApi()
                # NodeFeatureRule is cluster-scoped
                custom_api.delete_cluster_custom_object(
                    group=group,
                    version=version,
                    plural="nodefeaturerules",
                    name=resource_name,
                    body=delete_options
                )
            elif kind == "NicClusterPolicy":
                # NicClusterPolicy is a custom resource from NVIDIA Network Operator
                api_version = manifest.get("apiVersion", "")
                group, version = api_version.split("/") if "/" in api_version else ("", api_version)
                custom_api = client.CustomObjectsApi()
                # NicClusterPolicy is cluster-scoped
                custom_api.delete_cluster_custom_object(
                    group=group,
                    version=version,
                    plural="nicclusterpolicies",
                    name=resource_name,
                    body=delete_options
                )
            else:
                logger.warning("Unsupported resource kind for deletion: %s. Skipping...", kind)

            logger.info(f"Successfully deleted {kind}/{resource_name}")

        except client.rest.ApiException as e:
            if e.status == 404 and ignore_not_found:  # Resource not found
                resource_name = manifest.get('metadata', {}).get('name')
                logger.info("Resource %s/%s not found, skipping deletion",
                           kind, resource_name)
            else:
                raise Exception(f"Error deleting {kind}/{resource_name}: {str(e)}") from e
        except Exception as e:
            resource_name = manifest.get('metadata', {}).get('name')
            raise Exception(f"Error deleting {kind}/{resource_name}: {str(e)}") from e

    def install_gpu_device_plugin(self, namespace="kube-system"):
        """
        Install the NVIDIA GPU device plugin in the specified namespace.
        This will create a DaemonSet that deploys the NVIDIA device plugin on all nodes.
        """
        try:
            # Load the DaemonSet YAML from the official NVIDIA repository
            logger.info("Installing NVIDIA GPU device plugin...")
            response = requests.get(UrlConstants.NVIDIA_GPU_DEVICE_PLUGIN_YAML, timeout=30)
            response.raise_for_status()  # Raise an error for bad responses
            daemonset_yaml = yaml.safe_load(response.text)

            # Create the DaemonSet in the specified namespace
            self.app.create_namespaced_daemon_set(
                body=daemonset_yaml, namespace=namespace
            )
            logger.info("NVIDIA GPU device plugin installed successfully.")
        except Exception as e:
            logger.error(f"Error installing NVIDIA GPU device plugin: {str(e)}")
            raise e

    # verify device plugin and return logs for success and error case
    def verify_gpu_device_plugin(self, namespace="kube-system", timeout=100):
        """
        Verify if the NVIDIA GPU device plugin is running correctly.
        This checks if the DaemonSet is available and all pods are running.
        """
        logger.info("Verifying NVIDIA GPU device plugin...")
        start_time = time.time()
        while time.time() - start_time < timeout:
            try:
                daemonset = self.app.read_namespaced_daemon_set(
                    name="nvidia-device-plugin-daemonset", namespace=namespace
                )
                desired = daemonset.status.desired_number_scheduled
                ready = daemonset.status.number_ready
                logger.info(f"DaemonSet status: Desired={desired}, Ready={ready}")
                if desired == ready:
                    logger.info("NVIDIA GPU device plugin is running correctly.")
                    return True
            except client.rest.ApiException as e:
                logger.error(f"Error verifying NVIDIA GPU device plugin: {str(e)}")
                raise e
            time.sleep(1)
        logger.error("NVIDIA GPU device plugin verification timed out.")
        return False<|MERGE_RESOLUTION|>--- conflicted
+++ resolved
@@ -1064,14 +1064,10 @@
         """
         try:
             kind = manifest.get("kind")
-<<<<<<< HEAD
             # Use provided namespace or fall back to manifest namespace
             namespace = namespace or manifest.get("metadata", {}).get("namespace")
-=======
-            namespace = manifest.get("metadata", {}).get("namespace")
             name = manifest.get("metadata", {}).get("name")
             logger.info("Applying manifest %s %s in namespace %s", kind, name, namespace)
->>>>>>> 2e0d56da
 
             if kind == "Deployment":
                 if namespace:

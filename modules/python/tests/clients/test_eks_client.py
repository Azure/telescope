--- conflicted
+++ resolved
@@ -1666,16 +1666,14 @@
                 capacity_type="CAPACITY_BLOCK",
             )
 
-<<<<<<< HEAD
+        # Verify
+        self.assertTrue(result)
+
         # Check that node group was created with empty subnets when no reservation found
         create_call = self.mock_eks.create_nodegroup.call_args[1]
         self.assertIn("subnets", create_call)
         # Should contain empty list when no reservation is found for CAPACITY_BLOCK
         self.assertEqual(create_call["subnets"], [])
-=======
-        # Verify it exits with code 1
-        self.assertEqual(context.exception.code, 1)
->>>>>>> fac43811
 
     def test_capacity_reservation_subnet_filtering_no_matching_subnet(self):
         """Test error when capacity reservation AZ has no matching subnet"""

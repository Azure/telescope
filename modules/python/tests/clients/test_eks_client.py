"""
Unit tests for EKS Client launch template functionality
"""
# pylint: disable=too-many-lines,too-many-public-methods,protected-access

import unittest
from unittest import mock
import os
from datetime import datetime, timedelta
from clients.eks_client import EKSClient


# Mock botocore exceptions to avoid import issues in test environment
class MockClientError(Exception):
    """Mock implementation of boto3 ClientError for testing"""

    def __init__(self, error_response, operation_name):
        self.response = error_response
        self.operation_name = operation_name
        super().__init__(f"{operation_name}: {error_response}")


class MockWaiterError(Exception):
    """Mock implementation of boto3 WaiterError for testing"""

    def __init__(self, name, reason, last_response):
        self.name = name
        self.reason = reason
        self.last_response = last_response
        super().__init__(f"{name}: {reason}")


# Use mock exceptions instead of real ones
ClientError = MockClientError
WaiterError = MockWaiterError


class TestEKSClient(unittest.TestCase):
    """Test suite for EKS Client functionality"""

    def setUp(self):
        """Set up test environment"""
        # Mock environment variables
        self.env_patcher = mock.patch.dict(
            os.environ,
            {
                "AWS_DEFAULT_REGION": "us-west-2",
                "RUN_ID": "test-run-123",
                "SCENARIO_NAME": "test-scenario",
                "SCENARIO_TYPE": "cri",
                "DELETION_DUE_TIME": (datetime.now() + timedelta(hours=2)).strftime(
                    "%Y-%m-%dT%H:%M:%SZ"
                ),
            },
        )
        self.env_patcher.start()

        # Mock boto3 clients
        self.boto3_patcher = mock.patch("clients.eks_client.boto3")
        mock_boto3 = self.boto3_patcher.start()

        # Mock EKS client
        self.mock_eks = mock.MagicMock()
        mock_boto3.client.return_value = self.mock_eks

        # Mock cluster list and describe responses
        self.mock_eks.list_clusters.return_value = {"clusters": ["test-cluster-123"]}
        self.mock_eks.describe_cluster.return_value = {
            "cluster": {"tags": {"run_id": "test-run-123"}, "version": "1.29"}
        }

        # Mock subnets response
        self.mock_eks.describe_subnets = mock.MagicMock()

        # Mock EC2 client for subnets and launch templates
        self.mock_ec2 = mock.MagicMock()
        mock_boto3.client.side_effect = lambda service, **kwargs: {
            "eks": self.mock_eks,
            "ec2": self.mock_ec2,
            "iam": mock.MagicMock(),
        }.get(service, mock.MagicMock())

        # Mock subnet response
        self.mock_ec2.describe_subnets.return_value = {
            "Subnets": [
                {"SubnetId": "subnet-123", "AvailabilityZone": "us-west-2a"},
                {"SubnetId": "subnet-456", "AvailabilityZone": "us-west-2b"},
            ]
        }

        # Mock node groups response
        self.mock_eks.list_nodegroups.return_value = {"nodegroups": ["existing-ng"]}
        self.mock_eks.describe_nodegroup.return_value = {
            "nodegroup": {"nodeRole": "arn:aws:iam::123456789012:role/eksNodeRole"}
        }

        # Mock Kubernetes client
        self.k8s_patcher = mock.patch("clients.eks_client.KubernetesClient")
        mock_k8s_class = self.k8s_patcher.start()
        self.mock_k8s = mock_k8s_class.return_value

    def tearDown(self):
        """Clean up after tests"""
        self.env_patcher.stop()
        self.boto3_patcher.stop()
        self.k8s_patcher.stop()

    # NOTE: The following tests were removed because they directly called protected methods.
    # The functionality of these protected methods is now tested through public interfaces:
    # - _create_default_launch_template is tested via create_node_group operations
    # - _create_launch_template is tested via create_node_group operations
    # - _get_capacity_reservation_id is tested via GPU node group creation with CAPACITY_BLOCK
    # - _delete_launch_template is tested via delete_node_group operations
    # - _serialize_aws_response is tested via operations that return AWS data
    # - _wait_for_node_group_active/_wait_for_node_group_deleted are tested via node group operations

    # NOTE: _create_launch_template wrapper functionality is now tested via create_node_group

    def test_create_node_group_always_creates_launch_template(self):
        """Test that create_node_group always creates a launch template"""
        # Setup
        eks_client = EKSClient()

        # Mock successful responses
        self.mock_ec2.create_launch_template.return_value = {
            "LaunchTemplate": {"LaunchTemplateId": "lt-always-12345"}
        }
        self.mock_eks.create_nodegroup.return_value = {
            "nodegroup": {"status": "CREATING"}
        }
        self.mock_eks.get_waiter.return_value.wait = mock.MagicMock()
        self.mock_k8s.wait_for_nodes_ready.return_value = ["node1", "node2"]

        # Execute
        eks_client.create_node_group(
            node_group_name="test-always-lt",
            instance_type="t3.medium",
            node_count=2,
            gpu_node_group=False,
            capacity_type="ON_DEMAND",
        )

        # Verify launch template was created
        self.mock_ec2.create_launch_template.assert_called_once()

        # Verify node group creation included launch template
        create_call = self.mock_eks.create_nodegroup.call_args[1]
        self.assertIn("launchTemplate", create_call)
        self.assertEqual(create_call["launchTemplate"]["id"], "lt-always-12345")
        self.assertEqual(create_call["launchTemplate"]["version"], "1")

        # Note: instanceTypes might not be included in current implementation
        # when using launch template (depends on AWS EKS requirements)

    # NOTE: Direct capacity reservation testing moved to GPU node group creation tests

    # NOTE: Direct launch template deletion testing moved to delete_node_group tests

    # NOTE: Direct serialization testing moved to operations that use AWS responses

    def test_get_cluster_data_success(self):
        """Test successful cluster data retrieval"""
        # Setup
        eks_client = EKSClient()

        # Reset the mock to only track calls from this test
        self.mock_eks.describe_cluster.reset_mock()

        # Mock cluster response
        self.mock_eks.describe_cluster.return_value = {
            "cluster": {
                "name": "test-cluster-123",
                "status": "ACTIVE",
                "created_at": datetime(2025, 7, 15, 10, 0, 0),
            }
        }

        # Execute
        result = eks_client.get_cluster_data()

        # Verify
        self.assertEqual(result["name"], "test-cluster-123")
        self.assertEqual(result["status"], "ACTIVE")
        # Check that datetime was serialized (format may vary)
        self.assertIn("created_at", result)
        self.assertIsInstance(result["created_at"], str)
        self.mock_eks.describe_cluster.assert_called_once_with(name="test-cluster-123")

    def test_get_cluster_data_with_custom_name(self):
        """Test cluster data retrieval with custom cluster name"""
        # Setup
        eks_client = EKSClient()

        # Reset the mock to only track calls from this test
        self.mock_eks.describe_cluster.reset_mock()

        # Mock cluster response
        self.mock_eks.describe_cluster.return_value = {
            "cluster": {"name": "custom-cluster", "status": "ACTIVE"}
        }

        # Execute
        result = eks_client.get_cluster_data("custom-cluster")

        # Verify
        self.assertEqual(result["name"], "custom-cluster")
        self.mock_eks.describe_cluster.assert_called_once_with(name="custom-cluster")

    def test_get_cluster_data_client_error(self):
        """Test cluster data retrieval with AWS client error"""
        # Setup
        eks_client = EKSClient()

        # Mock client error
        self.mock_eks.describe_cluster.side_effect = ClientError(
            error_response={
                "Error": {
                    "Code": "ResourceNotFoundException",
                    "Message": "Cluster not found",
                }
            },
            operation_name="DescribeCluster",
        )

        # Execute and verify exception
        with self.assertRaises(ClientError):
            eks_client.get_cluster_data("nonexistent-cluster")

    def test_get_node_group_success(self):
        """Test successful node group retrieval"""
        # Setup
        eks_client = EKSClient()

        # Reset the mock to only track calls from this test
        self.mock_eks.describe_nodegroup.reset_mock()

        # Mock node group response
        self.mock_eks.describe_nodegroup.return_value = {
            "nodegroup": {
                "nodegroupName": "test-nodegroup",
                "status": "ACTIVE",
                "scalingConfig": {"desiredSize": 3},
                "createdAt": datetime(2025, 7, 15, 12, 0, 0),
            }
        }

        # Execute
        result = eks_client.get_node_group("test-nodegroup")

        # Verify
        self.assertEqual(result["nodegroupName"], "test-nodegroup")
        self.assertEqual(result["status"], "ACTIVE")
        # Check that datetime was serialized (format may vary)
        self.assertIn("createdAt", result)
        self.assertIsInstance(result["createdAt"], str)
        self.mock_eks.describe_nodegroup.assert_called_once_with(
            clusterName="test-cluster-123", nodegroupName="test-nodegroup"
        )

    def test_get_node_group_not_found(self):
        """Test node group retrieval when node group doesn't exist"""
        # Setup
        eks_client = EKSClient()

        # Mock ResourceNotFoundException
        self.mock_eks.describe_nodegroup.side_effect = ClientError(
            error_response={
                "Error": {
                    "Code": "ResourceNotFoundException",
                    "Message": "NodeGroup not found",
                }
            },
            operation_name="DescribeNodegroup",
        )

        # Execute and verify exception
        with self.assertRaises(ClientError):
            eks_client.get_node_group("nonexistent-nodegroup")

    def test_get_node_group_other_client_error(self):
        """Test node group retrieval with other AWS client errors"""
        # Setup
        eks_client = EKSClient()

        # Mock other client error
        self.mock_eks.describe_nodegroup.side_effect = ClientError(
            error_response={
                "Error": {"Code": "AccessDenied", "Message": "Access denied"}
            },
            operation_name="DescribeNodegroup",
        )

        # Execute and verify exception
        with self.assertRaises(ClientError):
            eks_client.get_node_group("test-nodegroup")

    # NOTE: Direct _wait_for_node_group_active testing moved to operations that create/scale node groups

    # NOTE: Direct _wait_for_node_group_deleted testing moved to delete_node_group operations

    # NOTE: Capacity reservation testing moved to GPU node group creation with CAPACITY_BLOCK

    # NOTE: Launch template tests moved to create_node_group operations

    # NOTE: Launch template wrapper exception testing moved to create_node_group failure scenarios

    # NOTE: Launch template deletion errors tested via delete_node_group operations

    # NOTE: Launch template name truncation tested via create_node_group with long names

    def test_create_node_group_launch_template_failure(self):
        """Test node group creation when launch template creation fails"""
        # Setup
        eks_client = EKSClient()

        # Mock launch template creation failure
        self.mock_ec2.create_launch_template.side_effect = Exception(
            "Launch template creation failed"
        )

        # Mock other operations to succeed if reached
        self.mock_eks.create_nodegroup.return_value = {
            "nodegroup": {"status": "CREATING"}
        }
        self.mock_eks.get_waiter.return_value.wait = mock.MagicMock()
        self.mock_k8s.wait_for_nodes_ready.return_value = []

        # Execute - the operation should exit with SystemExit due to current implementation
        with self.assertRaises(SystemExit):
            eks_client.create_node_group(
                node_group_name="test-lt-fail",
                instance_type="t3.medium",
                node_count=2,
                gpu_node_group=False,
                capacity_type="ON_DEMAND",
            )

    def test_create_node_group_gpu_without_capacity_block(self):
        """Test GPU node group creation without CAPACITY_BLOCK (should not check reservations)"""
        # Setup
        eks_client = EKSClient()

        # Mock successful responses
        self.mock_ec2.create_launch_template.return_value = {
            "LaunchTemplate": {"LaunchTemplateId": "lt-gpu-on-demand-12345"}
        }
        self.mock_eks.create_nodegroup.return_value = {
            "nodegroup": {"status": "CREATING"}
        }
        self.mock_eks.get_waiter.return_value.wait = mock.MagicMock()
        self.mock_k8s.wait_for_nodes_ready.return_value = ["node1"]
        self.mock_k8s.verify_nvidia_smi_on_node.return_value = {
            "node1": "nvidia-smi output"
        }

        # Execute
        eks_client.create_node_group(
            node_group_name="gpu-on-demand",
            instance_type="p3.2xlarge",
            node_count=1,
            gpu_node_group=True,
            capacity_type="ON_DEMAND",  # Not CAPACITY_BLOCK
        )

        # Verify that capacity reservation lookup was NOT called
        self.mock_ec2.describe_capacity_reservations.assert_not_called()

        # Verify launch template was still created
        self.mock_ec2.create_launch_template.assert_called_once()

        # Verify NVIDIA verification was called for GPU nodes
        self.mock_k8s.verify_nvidia_smi_on_node.assert_called_once()

    def test_scale_node_group_success(self):
        """Test successful node group scaling"""
        # Setup
        eks_client = EKSClient()

        # Mock current node group state
        self.mock_eks.describe_nodegroup.return_value = {
            "nodegroup": {
                "scalingConfig": {"desiredSize": 2, "maxSize": 5, "minSize": 1}
            }
        }

        # Mock successful scaling
        self.mock_eks.update_nodegroup_config.return_value = {}
        self.mock_eks.get_waiter.return_value.wait = mock.MagicMock()
        self.mock_k8s.wait_for_nodes_ready.return_value = ["node1", "node2", "node3"]

        # Execute
        result = eks_client.scale_node_group("test-ng", 3)

        # Verify
        self.assertTrue(result)
        self.mock_eks.update_nodegroup_config.assert_called_once()
        update_call = self.mock_eks.update_nodegroup_config.call_args[1]
        self.assertEqual(update_call["scalingConfig"]["desiredSize"], 3)

    def test_scale_node_group_increase_max_size(self):
        """Test scaling that requires increasing maxSize"""
        # Setup
        eks_client = EKSClient()

        # Mock current node group state with low maxSize
        self.mock_eks.describe_nodegroup.return_value = {
            "nodegroup": {
                "scalingConfig": {
                    "desiredSize": 2,
                    "maxSize": 3,  # Lower than target
                    "minSize": 1,
                }
            }
        }

        # Mock successful scaling
        self.mock_eks.update_nodegroup_config.return_value = {}
        self.mock_eks.get_waiter.return_value.wait = mock.MagicMock()
        self.mock_k8s.wait_for_nodes_ready.return_value = [
            "node1",
            "node2",
            "node3",
            "node4",
            "node5",
        ]

        # Execute - scale to 5 nodes (higher than current maxSize of 3)
        result = eks_client.scale_node_group("test-ng", 5)

        # Verify maxSize was increased
        self.assertTrue(result)
        update_call = self.mock_eks.update_nodegroup_config.call_args[1]
        self.assertEqual(update_call["scalingConfig"]["desiredSize"], 5)
        self.assertEqual(update_call["scalingConfig"]["maxSize"], 5)

    def test_scale_node_group_no_change_needed(self):
        """Test scaling when target equals current size"""
        # Setup
        eks_client = EKSClient()

        # Mock current node group state
        self.mock_eks.describe_nodegroup.return_value = {
            "nodegroup": {
                "scalingConfig": {"desiredSize": 3, "maxSize": 5, "minSize": 1}
            }
        }

        # Mock update response
        self.mock_eks.update_nodegroup_config.return_value = {
            "update": {"id": "update-123", "status": "InProgress"}
        }
        self.mock_eks.get_waiter.return_value.wait = mock.MagicMock()
        self.mock_k8s.wait_for_nodes_ready.return_value = ["node1", "node2", "node3"]

        # Execute - scale to same size
        result = eks_client.scale_node_group("test-ng", 3)

        # Verify update was called (the method does call AWS API even for same size)
        self.assertTrue(result)
        self.mock_eks.update_nodegroup_config.assert_called_once()

        # Verify scaling config
        call_args = self.mock_eks.update_nodegroup_config.call_args[1]
        self.assertEqual(call_args["scalingConfig"]["desiredSize"], 3)

    def test_scale_node_group_progressive_scaling(self):
        """Test progressive scaling"""
        # Setup
        eks_client = EKSClient()

        # Mock current node group state
        self.mock_eks.describe_nodegroup.return_value = {
            "nodegroup": {
                "scalingConfig": {"desiredSize": 2, "maxSize": 10, "minSize": 1}
            }
        }

        # Mock the _progressive_scale method
        with mock.patch.object(eks_client, "_progressive_scale") as mock_progressive:
            mock_progressive.return_value = {"status": "ACTIVE"}

            # Execute
            eks_client.scale_node_group(
                "test-ng", 8, progressive=True, scale_step_size=2
            )

            # Verify progressive scaling was called
            mock_progressive.assert_called_once()
            call_args = mock_progressive.call_args[0]
            self.assertEqual(call_args[0], "test-ng")  # node_group_name
            self.assertEqual(call_args[1], 2)  # current_count
            self.assertEqual(call_args[2], 8)  # target_count
            self.assertEqual(call_args[3], 2)  # step_size

    def test_scale_node_group_update_failure(self):
        """Test scaling failure during node group update"""
        # Setup
        eks_client = EKSClient()

        # Mock current node group state
        self.mock_eks.describe_nodegroup.return_value = {
            "nodegroup": {
                "scalingConfig": {"desiredSize": 2, "maxSize": 5, "minSize": 1}
            }
        }

        # Mock update failure
        self.mock_eks.update_nodegroup_config.side_effect = ClientError(
            error_response={
                "Error": {
                    "Code": "ResourceNotFoundException",
                    "Message": "NodeGroup not found",
                }
            },
            operation_name="UpdateNodegroupConfig",
        )

        # Execute and verify exception
        with self.assertRaises(ClientError):
            eks_client.scale_node_group("nonexistent-ng", 3)

    def test_delete_node_group_success(self):
        """Test successful node group deletion"""
        # Setup
        eks_client = EKSClient()
        eks_client.launch_template_id = "lt-to-delete-12345"

        # Mock node group info for metadata
        self.mock_eks.describe_nodegroup.return_value = {
            "nodegroup": {"scalingConfig": {"desiredSize": 3}, "amiType": "AL2_x86_64"}
        }

        # Mock successful deletion
        self.mock_eks.delete_nodegroup.return_value = {}
        self.mock_eks.get_waiter.return_value.wait = mock.MagicMock()

        # Execute
        result = eks_client.delete_node_group("test-ng")

        # Verify
        self.assertTrue(result)
        self.mock_eks.delete_nodegroup.assert_called_once_with(
            clusterName="test-cluster-123", nodegroupName="test-ng"
        )
        # Verify launch template deletion was attempted
        self.mock_ec2.delete_launch_template.assert_called_once_with(
            LaunchTemplateId="lt-to-delete-12345"
        )

    def test_delete_node_group_without_launch_template(self):
        """Test node group deletion when no launch template exists"""
        # Setup
        eks_client = EKSClient()
        # Don't set launch_template_id

        # Mock node group info
        self.mock_eks.describe_nodegroup.return_value = {
            "nodegroup": {"scalingConfig": {"desiredSize": 2}, "amiType": "AL2_x86_64"}
        }

        # Mock successful deletion
        self.mock_eks.delete_nodegroup.return_value = {}
        self.mock_eks.get_waiter.return_value.wait = mock.MagicMock()

        # Execute
        result = eks_client.delete_node_group("test-ng")

        # Verify
        self.assertTrue(result)
        # Verify launch template deletion was NOT called
        self.mock_ec2.delete_launch_template.assert_not_called()

    def test_delete_node_group_info_retrieval_failure(self):
        """Test node group deletion when info retrieval fails"""
        # Setup
        eks_client = EKSClient()

        # Mock node group info failure for all calls
        self.mock_eks.describe_nodegroup.side_effect = ClientError(
            error_response={
                "Error": {
                    "Code": "ResourceNotFoundException",
                    "Message": "NodeGroup not found",
                }
            },
            operation_name="DescribeNodegroup",
        )

        # Execute and verify exception is raised (from the second get_node_group call)
        with self.assertRaises(ClientError):
            eks_client.delete_node_group("test-ng")

    def test_delete_node_group_deletion_failure(self):
        """Test node group deletion failure"""
        # Setup
        eks_client = EKSClient()

        # Mock node group info
        self.mock_eks.describe_nodegroup.return_value = {
            "nodegroup": {"scalingConfig": {"desiredSize": 2}, "amiType": "AL2_x86_64"}
        }

        # Mock deletion failure
        self.mock_eks.delete_nodegroup.side_effect = ClientError(
            error_response={
                "Error": {
                    "Code": "ResourceInUseException",
                    "Message": "NodeGroup is in use",
                }
            },
            operation_name="DeleteNodegroup",
        )

        # Execute and verify exception
        with self.assertRaises(ClientError):
            eks_client.delete_node_group("test-ng")

    # NOTE: Progressive scaling tests moved to scale_node_group with progressive=True

    def test_eks_client_initialization_failure(self):
        """Test EKS client initialization failure"""
        # Setup - mock boto3 to raise exception
        with mock.patch("clients.eks_client.boto3") as mock_boto3:
            mock_boto3.client.side_effect = Exception("AWS credentials not found")

            # Execute and verify exception
            with self.assertRaises(Exception):
                EKSClient()

    def test_kubernetes_client_initialization_failure(self):
        """Test EKS client when Kubernetes client initialization fails"""
        # Setup - patch Kubernetes client to fail
        with mock.patch("clients.eks_client.KubernetesClient") as mock_k8s_class:
            mock_k8s_class.side_effect = Exception("Kubeconfig not found")

            # Execute - should not raise exception but k8s_client should be None
            eks_client = EKSClient()

            # Verify k8s_client is None
            self.assertIsNone(eks_client.k8s_client)

    def test_get_cluster_name_by_run_id_no_match(self):
        """Test cluster name lookup when no cluster matches run_id"""
        # Setup
        self.mock_eks.list_clusters.return_value = {"clusters": ["other-cluster"]}
        self.mock_eks.describe_cluster.return_value = {
            "cluster": {"tags": {"run_id": "different-run-id"}}
        }

        # Execute and verify exception
        with self.assertRaises(Exception) as context:
            EKSClient()

        self.assertIn("No EKS cluster found with run_id", str(context.exception))

    def test_load_subnet_ids_no_subnets(self):
        """Test subnet loading when no subnets found"""
        # Setup
        self.mock_ec2.describe_subnets.return_value = {"Subnets": []}

        # Execute and verify exception
        with self.assertRaises(Exception) as context:
            EKSClient()

        self.assertIn("No subnets found for run_id", str(context.exception))

    def test_load_node_role_arn_no_existing_nodegroups(self):
        """Test node role loading when no existing node groups found"""
        # Setup
        self.mock_eks.list_nodegroups.return_value = {"nodegroups": []}

        # Execute - should not raise exception
        EKSClient()

    def test_get_operation_context(self):
        """Test operation context retrieval"""
        # Setup
        eks_client = EKSClient()

        # Execute
        context = eks_client._get_operation_context()

        # Verify
        self.assertIsNotNone(context)
        # The context should be the OperationContext class
        self.assertEqual(context.__name__, "OperationContext")

    def test_serialize_aws_response_nested_datetime(self):
        """Test serialization with nested datetime objects"""
        # Setup
        eks_client = EKSClient()

        test_obj = {
            "name": "test",
            "metadata": {
                "createdAt": datetime(2025, 7, 15, 10, 30, 45),
                "nested": {"updatedAt": datetime(2025, 7, 15, 11, 45, 30)},
            },
            "list_field": [{"timestamp": datetime(2025, 7, 15, 12, 0, 0)}],
        }

        # Execute
        result = eks_client._serialize_aws_response(test_obj)

        # Verify
        self.assertEqual(result["name"], "test")
        self.assertIsInstance(result["metadata"]["createdAt"], str)
        self.assertIsInstance(result["metadata"]["nested"]["updatedAt"], str)
        self.assertIsInstance(result["list_field"][0]["timestamp"], str)

    def test_serialize_aws_response_with_non_datetime_objects(self):
        """Test serialization with various object types"""
        # Setup
        eks_client = EKSClient()

        test_obj = {
            "string": "test",
            "int": 123,
            "float": 45.67,
            "bool": True,
            "none": None,
            "list": [1, 2, 3],
            "dict": {"key": "value"},
        }

        # Execute
        result = eks_client._serialize_aws_response(test_obj)

        # Verify all types are preserved
        self.assertEqual(result["string"], "test")
        self.assertEqual(result["int"], 123)
        self.assertEqual(result["float"], 45.67)
        self.assertEqual(result["bool"], True)
        self.assertIsNone(result["none"])
        self.assertEqual(result["list"], [1, 2, 3])
        self.assertEqual(result["dict"], {"key": "value"})

    def test_load_subnet_ids_success(self):
        """Test successful subnet loading"""
        # Setup - create fresh EKS client to test _load_subnet_ids
        with mock.patch("clients.eks_client.boto3") as mock_boto3:
            mock_eks = mock.MagicMock()
            mock_ec2 = mock.MagicMock()

            # Setup subnet response
            mock_ec2.describe_subnets.return_value = {
                "Subnets": [
                    {"SubnetId": "subnet-123", "AvailabilityZone": "us-west-2a"},
                    {"SubnetId": "subnet-456", "AvailabilityZone": "us-west-2b"},
                    {"SubnetId": "subnet-789", "AvailabilityZone": "us-west-2c"},
                ]
            }

            mock_boto3.client.side_effect = lambda service, **kwargs: {
                "eks": mock_eks,
                "ec2": mock_ec2,
                "iam": mock.MagicMock(),
            }.get(service, mock.MagicMock())

            # Mock EKS responses
            mock_eks.list_clusters.return_value = {"clusters": ["test-cluster-123"]}
            mock_eks.describe_cluster.return_value = {
                "cluster": {"tags": {"run_id": "test-run-123"}}
            }
            mock_eks.list_nodegroups.return_value = {"nodegroups": ["existing-ng"]}
            mock_eks.describe_nodegroup.return_value = {
                "nodegroup": {"nodeRole": "arn:aws:iam::123456789012:role/eksNodeRole"}
            }

            # Execute
            eks_client = EKSClient()

            # Verify
            self.assertEqual(len(eks_client.subnets), 3)
            self.assertEqual(len(eks_client.subnet_azs), 3)
            self.assertIn("subnet-123", eks_client.subnets)
            self.assertIn("us-west-2a", eks_client.subnet_azs)

    def test_load_node_role_arn_success(self):
        """Test successful node role ARN loading"""
        # This is already tested implicitly in setUp, but we'll test explicitly
        eks_client = EKSClient()

        # Verify role ARN was loaded
        self.assertEqual(
            eks_client.node_role_arn, "arn:aws:iam::123456789012:role/eksNodeRole"
        )

    def test_get_cluster_data_with_exception_handling(self):
        """Test cluster data retrieval with unexpected exception"""
        # Setup
        eks_client = EKSClient()

        # Mock unexpected exception
        self.mock_eks.describe_cluster.side_effect = Exception("Unexpected AWS error")

        # Execute and verify exception is raised
        with self.assertRaises(Exception):
            eks_client.get_cluster_data()

    def test_create_node_group_with_zero_nodes(self):
        """Test node group creation with zero nodes"""
        # Setup
        eks_client = EKSClient()

        # Mock successful responses
        self.mock_ec2.create_launch_template.return_value = {
            "LaunchTemplate": {"LaunchTemplateId": "lt-zero-nodes-12345"}
        }
        self.mock_eks.create_nodegroup.return_value = {
            "nodegroup": {"status": "CREATING"}
        }
        self.mock_eks.get_waiter.return_value.wait = mock.MagicMock()
        self.mock_k8s.wait_for_nodes_ready.return_value = []

        # Execute
        result = eks_client.create_node_group(
            node_group_name="zero-nodes-ng",
            instance_type="t3.medium",
            node_count=0,
            gpu_node_group=False,
            capacity_type="ON_DEMAND",
        )

        # Verify
        self.assertTrue(result)

        # Check node group parameters
        call_args = self.mock_eks.create_nodegroup.call_args[1]
        self.assertEqual(call_args["scalingConfig"]["desiredSize"], 0)
        self.assertEqual(call_args["scalingConfig"]["minSize"], 0)
        self.assertEqual(
            call_args["scalingConfig"]["maxSize"], 1
        )  # AWS requires maxSize >= 1

    def test_create_node_group_with_spot_capacity(self):
        """Test node group creation with SPOT capacity type"""
        # Setup
        eks_client = EKSClient()

        # Mock successful responses
        self.mock_ec2.create_launch_template.return_value = {
            "LaunchTemplate": {"LaunchTemplateId": "lt-spot-12345"}
        }
        self.mock_eks.create_nodegroup.return_value = {
            "nodegroup": {"status": "CREATING"}
        }
        self.mock_eks.get_waiter.return_value.wait = mock.MagicMock()
        self.mock_k8s.wait_for_nodes_ready.return_value = ["node1", "node2"]

        # Execute
        result = eks_client.create_node_group(
            node_group_name="spot-ng",
            instance_type="t3.medium",
            node_count=2,
            gpu_node_group=False,
            capacity_type="SPOT",
        )

        # Verify
        self.assertTrue(result)

        # Check capacity type
        call_args = self.mock_eks.create_nodegroup.call_args[1]
        self.assertEqual(call_args["capacityType"], "SPOT")

    def test_create_node_group_with_gpu_and_nvidia_verification(self):
        """Test GPU node group creation with NVIDIA driver verification"""
        # Setup
        eks_client = EKSClient()

        # Mock successful responses
        self.mock_ec2.create_launch_template.return_value = {
            "LaunchTemplate": {"LaunchTemplateId": "lt-gpu-12345"}
        }
        self.mock_eks.create_nodegroup.return_value = {
            "nodegroup": {"status": "CREATING"}
        }
        self.mock_eks.get_waiter.return_value.wait = mock.MagicMock()
        self.mock_k8s.wait_for_nodes_ready.return_value = ["gpu-node1"]
        self.mock_k8s.verify_nvidia_smi_on_node.return_value = "GPU driver verified"

        # Execute
        result = eks_client.create_node_group(
            node_group_name="gpu-ng",
            instance_type="p3.2xlarge",
            node_count=1,
            gpu_node_group=True,
            capacity_type="ON_DEMAND",
        )

        # Verify
        self.assertTrue(result)

        # Check AMI type for GPU
        call_args = self.mock_eks.create_nodegroup.call_args[1]
        self.assertEqual(call_args["amiType"], "AL2_x86_64_GPU")

        # Verify NVIDIA verification was called
        self.mock_k8s.verify_nvidia_smi_on_node.assert_called_once_with(["gpu-node1"])

    def test_create_node_group_node_group_creation_failure(self):
        """Test node group creation when EKS create_nodegroup fails"""
        # Setup
        eks_client = EKSClient()

        # Mock successful launch template creation
        self.mock_ec2.create_launch_template.return_value = {
            "LaunchTemplate": {"LaunchTemplateId": "lt-fail-12345"}
        }

        # Mock node group creation failure
        self.mock_eks.create_nodegroup.side_effect = ClientError(
            error_response={
                "Error": {
                    "Code": "InvalidParameterException",
                    "Message": "Invalid parameters",
                }
            },
            operation_name="CreateNodegroup",
        )

        # Execute and verify exception is raised
        with self.assertRaises(ClientError):
            eks_client.create_node_group(
                node_group_name="fail-ng",
                instance_type="t3.medium",
                node_count=2,
                gpu_node_group=False,
                capacity_type="ON_DEMAND",
            )

    def test_scale_node_group_with_progressive_enabled(self):
        """Test scaling with progressive scaling enabled"""
        # Setup
        eks_client = EKSClient()

        # Mock current node group state
        self.mock_eks.describe_nodegroup.return_value = {
            "nodegroup": {
                "scalingConfig": {"desiredSize": 1, "maxSize": 10, "minSize": 1}
            }
        }

        # Mock progressive scale method
        with mock.patch.object(eks_client, "_progressive_scale") as mock_progressive:
            mock_progressive.return_value = True

            # Execute - scale from 1 to 10 (> step size of 5)
            result = eks_client.scale_node_group(
                "test-ng", 10, progressive=True, scale_step_size=5
            )

            # Verify progressive scaling was called
            self.assertTrue(result)
            mock_progressive.assert_called_once()

    def test_scale_node_group_waiter_timeout(self):
        """Test scaling when waiter times out"""
        # Setup
        eks_client = EKSClient()

        # Mock current node group state
        self.mock_eks.describe_nodegroup.return_value = {
            "nodegroup": {
                "scalingConfig": {"desiredSize": 2, "maxSize": 5, "minSize": 1}
            }
        }

        # Mock update response and waiter timeout
        self.mock_eks.update_nodegroup_config.return_value = {
            "update": {"id": "update-123", "status": "InProgress"}
        }
        self.mock_eks.get_waiter.return_value.wait.side_effect = WaiterError(
            name="NodegroupActive",
            reason="Timeout",
            last_response={"nodegroup": {"status": "UPDATING"}},
        )

        # Execute and verify exception is raised
        with self.assertRaises(WaiterError):
            eks_client.scale_node_group("test-ng", 4)

    def test_delete_node_group_with_launch_template_deletion_failure(self):
        """Test node group deletion when launch template deletion fails"""
        # Setup
        eks_client = EKSClient()
        eks_client.launch_template_id = "lt-to-delete-12345"

        # Mock node group info
        self.mock_eks.describe_nodegroup.return_value = {
            "nodegroup": {"scalingConfig": {"desiredSize": 2}, "amiType": "AL2_x86_64"}
        }

        # Mock launch template deletion failure
        self.mock_ec2.delete_launch_template.side_effect = ClientError(
            error_response={
                "Error": {
                    "Code": "InvalidLaunchTemplateId.NotFound",
                    "Message": "Template not found",
                }
            },
            operation_name="DeleteLaunchTemplate",
        )

        # Mock successful node group deletion
        self.mock_eks.delete_nodegroup.return_value = {}
        self.mock_eks.get_waiter.return_value.wait = mock.MagicMock()

        # Execute and verify exception is raised
        with self.assertRaises(ClientError):
            eks_client.delete_node_group("test-ng")

    def test_create_node_group_with_launch_template_coverage(self):
        """Test create_node_group to cover _create_launch_template functionality"""
        # Setup
        eks_client = EKSClient()

        # Mock the EKS and EC2 responses for launch template creation
        mock_launch_template_response = {
            "LaunchTemplate": {
                "LaunchTemplateId": "lt-123456789",
                "LaunchTemplateName": "test-launch-template",
                "DefaultVersionNumber": 1,
            }
        }

        mock_nodegroup_response = {
            "nodegroup": {
                "status": "CREATING",
                "scalingConfig": {"desiredSize": 2, "minSize": 2, "maxSize": 3},
            }
        }

        self.mock_ec2.create_launch_template.return_value = (
            mock_launch_template_response
        )
        self.mock_eks.create_nodegroup.return_value = mock_nodegroup_response
        self.mock_eks.describe_nodegroup.return_value = {
            "nodegroup": {"status": "ACTIVE", "scalingConfig": {"desiredSize": 2}}
        }

        # Mock ready nodes
        mock_nodes = [{"metadata": {"name": f"node-{i}"}} for i in range(2)]
        self.mock_k8s.wait_for_nodes_ready.return_value = mock_nodes

        # Call the public method which should internally call _create_launch_template
        result = eks_client.create_node_group(
            node_group_name="test-ng", instance_type="t3.medium", node_count=2
        )

        self.assertTrue(result)
        self.mock_ec2.create_launch_template.assert_called_once()
        self.mock_eks.create_nodegroup.assert_called_once()

    def test_create_node_group_with_gpu_and_capacity_reservation_coverage(self):
        """Test create_node_group with GPU to cover _get_capacity_reservation_id functionality"""
        # Setup
        eks_client = EKSClient()

        # Mock capacity reservation response
        mock_reservation_response = {
            "CapacityReservations": [
                {
                    "CapacityReservationId": "cr-123456789",
                    "InstanceType": "p3.2xlarge",
                    "AvailabilityZone": "us-west-2a",
                    "State": "available",
                    "AvailableInstanceCount": 2,
                }
            ]
        }

        mock_launch_template_response = {
            "LaunchTemplate": {
                "LaunchTemplateId": "lt-gpu-123",
                "LaunchTemplateName": "test-gpu-launch-template",
                "DefaultVersionNumber": 1,
            }
        }

        mock_nodegroup_response = {
            "nodegroup": {
                "status": "CREATING",
                "scalingConfig": {"desiredSize": 1, "minSize": 1, "maxSize": 2},
            }
        }

        self.mock_ec2.describe_capacity_reservations.return_value = (
            mock_reservation_response
        )
        self.mock_ec2.create_launch_template.return_value = (
            mock_launch_template_response
        )
        self.mock_eks.create_nodegroup.return_value = mock_nodegroup_response
        self.mock_eks.describe_nodegroup.return_value = {
            "nodegroup": {"status": "ACTIVE", "scalingConfig": {"desiredSize": 1}}
        }

        # Mock ready nodes and GPU verification
        mock_nodes = [{"metadata": {"name": "gpu-node-1"}}]
        self.mock_k8s.wait_for_nodes_ready.return_value = mock_nodes
        self.mock_k8s.verify_nvidia_smi_on_node.return_value = ["GPU verified"]

        # Call with GPU node group and capacity block to trigger capacity reservation check
        result = eks_client.create_node_group(
            node_group_name="test-gpu-ng",
            instance_type="p3.2xlarge",
            node_count=1,
            gpu_node_group=True,
            capacity_type="CAPACITY_BLOCK",
        )

        self.assertTrue(result)
        self.mock_ec2.describe_capacity_reservations.assert_called_once()
        self.mock_k8s.verify_nvidia_smi_on_node.assert_called_once()

    def test_scale_node_group_progressive_coverage(self):
        """Test scale_node_group with progressive scaling to cover _progressive_scale functionality"""
        # Setup
        eks_client = EKSClient()

        # Mock current node group state
        current_nodegroup = {
            "scalingConfig": {"desiredSize": 2, "minSize": 1, "maxSize": 10},
            "status": "ACTIVE",
        }

        # Progressive scaling from 2 to 6 with step size 2 creates steps: [4, 6]
        # Each step calls scale_node_group which calls get_node_group multiple times
        # Progressive flow: initial check + (step1: check + metadata + prog_metadata) + (step2: check + metadata + prog_metadata)

        # Mock the methods that are called internally
        eks_client.get_node_group = mock.Mock()
        # Provide enough responses for all get_node_group calls:
        # 1. Initial check
        # 2-4. Step 1 (check current, metadata after scale, progressive metadata) 
        # 5-7. Step 2 (check current, metadata after scale, progressive metadata)
        eks_client.get_node_group.side_effect = [
            current_nodegroup,  # Initial call to get current state
            # Step 1: scale to 4 nodes
            {"scalingConfig": {"desiredSize": 2, "minSize": 1, "maxSize": 10}, "status": "ACTIVE"},  # Check current
            {"scalingConfig": {"desiredSize": 4, "minSize": 1, "maxSize": 10}, "status": "ACTIVE"},  # After scale metadata
            {"scalingConfig": {"desiredSize": 4, "minSize": 1, "maxSize": 10}, "status": "ACTIVE"},  # Progressive metadata
            # Step 2: scale to 6 nodes  
            {"scalingConfig": {"desiredSize": 4, "minSize": 1, "maxSize": 10}, "status": "ACTIVE"},  # Check current
            {"scalingConfig": {"desiredSize": 6, "minSize": 1, "maxSize": 10}, "status": "ACTIVE"},  # After scale metadata
            {"scalingConfig": {"desiredSize": 6, "minSize": 1, "maxSize": 10}, "status": "ACTIVE"},  # Progressive metadata
        ]

        # Mock ready nodes for each step
        mock_nodes = [{"metadata": {"name": f"node-{i}"}} for i in range(6)]
        self.mock_k8s.wait_for_nodes_ready.return_value = mock_nodes

        # Mock get_cluster_data
        eks_client.get_cluster_data = mock.Mock(
            return_value={"cluster": {"status": "ACTIVE"}}
        )

        # Call progressive scaling (from 2 to 6 nodes with step size 2)
        result = eks_client.scale_node_group(
            node_group_name="test-ng", node_count=6, progressive=True, scale_step_size=2
        )

        self.assertTrue(result)
        # Should call update_nodegroup_config multiple times for progressive scaling
        self.assertGreaterEqual(self.mock_eks.update_nodegroup_config.call_count, 2)

    def test_delete_node_group_with_launch_template_cleanup_coverage(self):
        """Test delete_node_group to cover _delete_launch_template functionality"""
        # Setup
        eks_client = EKSClient()

        # Set up a launch template ID to trigger cleanup
        eks_client.launch_template_id = "lt-cleanup-123"

        # Mock node group info
        mock_nodegroup = {
            "scalingConfig": {"desiredSize": 2},
            "amiType": "AL2_x86_64",
            "status": "ACTIVE",
        }

        # Mock get_node_group and get_cluster_data
        eks_client.get_node_group = mock.Mock(return_value=mock_nodegroup)
        eks_client.get_cluster_data = mock.Mock(
            return_value={"cluster": {"status": "ACTIVE"}}
        )

        self.mock_eks.describe_nodegroup.return_value = {
            "nodegroup": {"status": "DELETING"}
        }

        # Mock successful deletion
        self.mock_eks.delete_nodegroup.return_value = {}
        self.mock_ec2.delete_launch_template.return_value = {}

        # Call delete which should trigger launch template cleanup
        result = eks_client.delete_node_group("test-ng")

        self.assertTrue(result)
        self.mock_ec2.delete_launch_template.assert_called_once()
        self.mock_eks.delete_nodegroup.assert_called_once()

    def test_wait_for_node_group_operations_coverage(self):
        """Test operations that cover _wait_for_node_group_active and _wait_for_node_group_deleted"""
        # Setup
        eks_client = EKSClient()

        # Test _wait_for_node_group_active through create_node_group
        mock_nodegroup_response = {
            "nodegroup": {
                "status": "CREATING",
                "scalingConfig": {"desiredSize": 1, "minSize": 1, "maxSize": 2},
            }
        }

        self.mock_eks.create_nodegroup.return_value = mock_nodegroup_response

        # Mock the transition from CREATING to ACTIVE
        self.mock_eks.describe_nodegroup.side_effect = [
            {"nodegroup": {"status": "CREATING", "scalingConfig": {"desiredSize": 1}}},
            {"nodegroup": {"status": "ACTIVE", "scalingConfig": {"desiredSize": 1}}},
        ]

        mock_nodes = [{"metadata": {"name": "node-1"}}]
        self.mock_k8s.wait_for_nodes_ready.return_value = mock_nodes

        result = eks_client.create_node_group(
            node_group_name="test-wait-ng", instance_type="t3.medium", node_count=1
        )

        self.assertTrue(result)
        # Verify that describe_nodegroup was called multiple times (polling)
        self.assertGreaterEqual(self.mock_eks.describe_nodegroup.call_count, 2)

    def test_serialize_aws_response_through_operations(self):
        """Test _serialize_aws_response through normal operations that generate responses"""
        # Setup
        eks_client = EKSClient()

        # Create a response with datetime objects that need serialization
        mock_response_with_datetime = {
            "nodegroupName": "test-serialize-ng",
            "status": "ACTIVE",
            "createdAt": datetime(2023, 1, 1, 12, 0, 0),
            "modifiedAt": datetime(2023, 1, 1, 13, 0, 0),
            "scalingConfig": {"desiredSize": 1, "minSize": 1, "maxSize": 2},
        }

        # Mock get_node_group and get_cluster_data
        eks_client.get_node_group = mock.Mock(return_value=mock_response_with_datetime)
        eks_client.get_cluster_data = mock.Mock(
            return_value={"cluster": {"status": "ACTIVE"}}
        )

        self.mock_eks.describe_nodegroup.return_value = {
            "nodegroup": {"status": "ACTIVE", "scalingConfig": {"desiredSize": 1}}
        }
        mock_nodes = [{"metadata": {"name": "node-1"}}]
        self.mock_k8s.wait_for_nodes_ready.return_value = mock_nodes

        # Call scale operation which will use serialization for metadata
        result = eks_client.scale_node_group(
            node_group_name="test-serialize-ng", node_count=1
        )

        self.assertTrue(result)
        # The serialization happens internally when adding metadata to operation context

    def test_create_launch_template_with_required_tags(self):
        """Test that launch template creation includes all required tags"""
        # Setup
        eks_client = EKSClient()

        # Mock the EC2 response for launch template creation
        mock_launch_template_response = {
            "LaunchTemplate": {
                "LaunchTemplateId": "lt-tag-test-123",
                "LaunchTemplateName": "test-tag-launch-template",
                "DefaultVersionNumber": 1,
            }
        }

        mock_nodegroup_response = {
            "nodegroup": {
                "status": "CREATING",
                "scalingConfig": {"desiredSize": 2, "minSize": 2, "maxSize": 3},
            }
        }

        self.mock_ec2.create_launch_template.return_value = (
            mock_launch_template_response
        )
        self.mock_eks.create_nodegroup.return_value = mock_nodegroup_response
        self.mock_eks.describe_nodegroup.return_value = {
            "nodegroup": {"status": "ACTIVE", "scalingConfig": {"desiredSize": 2}}
        }

        # Mock ready nodes
        mock_nodes = [{"metadata": {"name": f"node-{i}"}} for i in range(2)]
        self.mock_k8s.wait_for_nodes_ready.return_value = mock_nodes

        # Call create_node_group which internally calls _create_launch_template
        result = eks_client.create_node_group(
            node_group_name="test-tag-ng", instance_type="t3.medium", node_count=2
        )

        # Verify the method succeeded
        self.assertTrue(result)

        # Verify launch template was created
        self.mock_ec2.create_launch_template.assert_called_once()

        # Get the actual call arguments to validate tag specifications
        create_lt_call_args = self.mock_ec2.create_launch_template.call_args[1]

        # Verify that TagSpecifications are present
        self.assertIn("TagSpecifications", create_lt_call_args)
        tag_specs = create_lt_call_args["TagSpecifications"]

        # Should have tag specifications only for launch-template (instance is not valid)
        self.assertEqual(len(tag_specs), 1)

        # Check launch-template tags
        lt_tag_spec = next(
            (spec for spec in tag_specs if spec["ResourceType"] == "launch-template"),
            None,
        )
        self.assertIsNotNone(
            lt_tag_spec, "Launch template tag specification should be present"
        )

        lt_tags = {tag["Key"]: tag["Value"] for tag in lt_tag_spec["Tags"]}
        self.assertIn("Name", lt_tags)
        self.assertIn("run_id", lt_tags)
        self.assertIn("cluster_name", lt_tags)
        self.assertIn("node_group_name", lt_tags)
        self.assertIn("gpu_node_group", lt_tags)
        self.assertIn("instance_type", lt_tags)
        self.assertIn("capacity_type", lt_tags)
        self.assertIn("scenario_name", lt_tags)
        self.assertIn("scenario_type", lt_tags)
        self.assertIn("created_at", lt_tags)
        self.assertIn("deletion_due_time", lt_tags)

        # Verify the Name tag contains the node group name
        self.assertIn("test-tag-ng", lt_tags["Name"])

        # Verify specific tag values
        self.assertEqual(lt_tags["node_group_name"], "test-tag-ng")
        self.assertEqual(lt_tags["instance_type"], "t3.medium")
        self.assertEqual(lt_tags["capacity_type"], "ON_DEMAND")
        self.assertEqual(lt_tags["gpu_node_group"], "False")

    def test_create_launch_template_with_gpu_and_capacity_reservation_tags(self):
        """Test that launch template creation includes all required tags for GPU node groups with capacity reservations"""
        # Setup
        eks_client = EKSClient()

        # Mock capacity reservation response
        mock_reservation_response = {
            "CapacityReservations": [
                {
                    "CapacityReservationId": "cr-gpu-123456789",
                    "InstanceType": "p3.2xlarge",
                    "AvailabilityZone": "us-west-2a",
                    "State": "active",
                    "TotalInstanceCount": 4,
                    "AvailableInstanceCount": 2,
                }
            ]
        }

        # Mock the EC2 response for launch template creation
        mock_launch_template_response = {
            "LaunchTemplate": {
                "LaunchTemplateId": "lt-gpu-tag-test-123",
                "LaunchTemplateName": "test-gpu-tag-launch-template",
                "DefaultVersionNumber": 1,
            }
        }

        mock_nodegroup_response = {
            "nodegroup": {
                "status": "CREATING",
                "scalingConfig": {"desiredSize": 2, "minSize": 2, "maxSize": 3},
            }
        }

        self.mock_ec2.describe_capacity_reservations.return_value = (
            mock_reservation_response
        )
        self.mock_ec2.create_launch_template.return_value = (
            mock_launch_template_response
        )
        self.mock_eks.create_nodegroup.return_value = mock_nodegroup_response
        self.mock_eks.describe_nodegroup.return_value = {
            "nodegroup": {"status": "ACTIVE", "scalingConfig": {"desiredSize": 2}}
        }

        # Mock ready nodes and GPU verification
        mock_nodes = [{"metadata": {"name": f"gpu-node-{i}"}} for i in range(2)]
        self.mock_k8s.wait_for_nodes_ready.return_value = mock_nodes
        self.mock_k8s.verify_nvidia_smi_on_node.return_value = {"status": "success"}

        # Call create_node_group for GPU with CAPACITY_BLOCK
        result = eks_client.create_node_group(
            node_group_name="test-gpu-tag-ng",
            instance_type="p3.2xlarge",
            node_count=2,
            gpu_node_group=True,
            capacity_type="CAPACITY_BLOCK",
        )

        # Verify the method succeeded
        self.assertTrue(result)

        # Verify launch template was created
        self.mock_ec2.create_launch_template.assert_called_once()

        # Get the actual call arguments to validate tag specifications
        create_lt_call_args = self.mock_ec2.create_launch_template.call_args[1]

        # Verify that TagSpecifications are present
        self.assertIn("TagSpecifications", create_lt_call_args)
        tag_specs = create_lt_call_args["TagSpecifications"]

        # Should have tag specifications only for launch-template (instance is not valid)
        self.assertEqual(len(tag_specs), 1)

        # Check launch-template tags
        lt_tag_spec = next(
            (spec for spec in tag_specs if spec["ResourceType"] == "launch-template"),
            None,
        )
        self.assertIsNotNone(
            lt_tag_spec, "Launch template tag specification should be present"
        )

        lt_tags = {tag["Key"]: tag["Value"] for tag in lt_tag_spec["Tags"]}

        # Verify all required tags are present
        required_tags = [
            "Name",
            "run_id",
            "cluster_name",
            "node_group_name",
            "gpu_node_group",
            "instance_type",
            "capacity_type",
            "scenario_name",
            "scenario_type",
            "created_at",
            "deletion_due_time",
            "capacity_reservation_id",
        ]
        for tag in required_tags:
            self.assertIn(
                tag, lt_tags, f"Tag '{tag}' should be present in launch template tags"
            )

        # Verify specific tag values for GPU and capacity reservation
        self.assertEqual(lt_tags["gpu_node_group"], "True")
        self.assertEqual(lt_tags["capacity_type"], "CAPACITY_BLOCK")
        self.assertEqual(lt_tags["capacity_reservation_id"], "cr-gpu-123456789")
        self.assertEqual(lt_tags["instance_type"], "p3.2xlarge")

    def test_get_ami_type_with_k8s_version_old_non_gpu(self):
        """Test AMI type selection for old Kubernetes version (< 1.33) with non-GPU"""
        # Setup
        eks_client = EKSClient()
        eks_client.k8s_version = "1.29"

        # Execute
        ami_type = eks_client.get_ami_type_with_k8s_version(gpu_node_group=False)

        # Verify
        self.assertEqual(ami_type, "AL2_x86_64")

    def test_get_ami_type_with_k8s_version_old_gpu(self):
        """Test AMI type selection for old Kubernetes version (< 1.33) with GPU"""
        # Setup
        eks_client = EKSClient()
        eks_client.k8s_version = "1.32"

        # Execute
        ami_type = eks_client.get_ami_type_with_k8s_version(gpu_node_group=True)

        # Verify
        self.assertEqual(ami_type, "AL2_x86_64_GPU")

    def test_get_ami_type_with_k8s_version_new_non_gpu(self):
        """Test AMI type selection for new Kubernetes version (>= 1.33) with non-GPU"""
        # Setup
        eks_client = EKSClient()
        eks_client.k8s_version = "1.33"

        # Execute
        ami_type = eks_client.get_ami_type_with_k8s_version(gpu_node_group=False)

        # Verify
        self.assertEqual(ami_type, "AL2023_x86_64_STANDARD")

    def test_get_ami_type_with_k8s_version_new_gpu(self):
        """Test AMI type selection for new Kubernetes version (>= 1.33) with GPU"""
        # Setup
        eks_client = EKSClient()
        eks_client.k8s_version = "1.34"

        # Execute
        ami_type = eks_client.get_ami_type_with_k8s_version(gpu_node_group=True)

        # Verify
        self.assertEqual(ami_type, "AL2023_x86_64_NVIDIA")

    def test_get_ami_type_with_k8s_version_boundary_case(self):
        """Test AMI type selection at the boundary version 1.33"""
        # Setup
        eks_client = EKSClient()
        eks_client.k8s_version = "1.33"

        # Execute - Test both GPU and non-GPU for boundary case
        ami_type_non_gpu = eks_client.get_ami_type_with_k8s_version(
            gpu_node_group=False
        )
        ami_type_gpu = eks_client.get_ami_type_with_k8s_version(gpu_node_group=True)

        # Verify
        self.assertEqual(ami_type_non_gpu, "AL2023_x86_64_STANDARD")
        self.assertEqual(ami_type_gpu, "AL2023_x86_64_NVIDIA")

    def test_get_ami_type_with_k8s_version_none_fallback(self):
        """Test AMI type selection when k8s_version is None (should handle gracefully)"""
        # Setup
        eks_client = EKSClient()
        eks_client.k8s_version = None

        # Execute and verify it raises an appropriate error
        with self.assertRaises(ValueError) as context:
            eks_client.get_ami_type_with_k8s_version(gpu_node_group=False)

        # Verify the error message is informative
        self.assertIn("Kubernetes version is not set", str(context.exception))

    def test_get_ami_type_with_k8s_version_invalid_format(self):
        """Test AMI type selection with invalid version format"""
        # Setup
        eks_client = EKSClient()
        eks_client.k8s_version = "invalid-version"

        # Execute and verify it raises an appropriate error
        with self.assertRaises(ValueError) as context:
            eks_client.get_ami_type_with_k8s_version(gpu_node_group=False)

        # Verify the error message mentions the invalid format
        self.assertIn("Invalid Kubernetes version format", str(context.exception))
        self.assertIn("invalid-version", str(context.exception))

    def test_get_ami_type_with_k8s_version_logging(self):
        """Test that AMI type selection includes proper logging"""
        # Setup
        eks_client = EKSClient()
        eks_client.k8s_version = "1.30"

        with self.assertLogs("clients.eks_client", level="INFO") as log:
            # Execute
            ami_type = eks_client.get_ami_type_with_k8s_version(gpu_node_group=True)

            # Verify result
            self.assertEqual(ami_type, "AL2_x86_64_GPU")

            # Verify logging
            log_messages = " ".join(log.output)
            self.assertIn(
                "Determining AMI type for Kubernetes version: 1.30", log_messages
            )
            self.assertIn("Selected AMI type: AL2_x86_64_GPU", log_messages)
<<<<<<< HEAD

    def test_get_ami_type_with_k8s_version_semver_format(self):
        """Test AMI type selection with full semver format versions"""
        # Setup
        eks_client = EKSClient()
        
        # Test with 1.32.5 (old version)
        eks_client.k8s_version = "1.32.5"
        ami_type = eks_client.get_ami_type_with_k8s_version(gpu_node_group=False)
        self.assertEqual(ami_type, "AL2_x86_64")
        
        # Test with 1.33.0 (boundary)
        eks_client.k8s_version = "1.33.0"
        ami_type = eks_client.get_ami_type_with_k8s_version(gpu_node_group=False)
        self.assertEqual(ami_type, "AL2023_x86_64_STANDARD")
        
        # Test with 1.33.1 (new version)
        eks_client.k8s_version = "1.33.1"
        ami_type = eks_client.get_ami_type_with_k8s_version(gpu_node_group=True)
        self.assertEqual(ami_type, "AL2023_x86_64_NVIDIA")

    def test_get_ami_type_with_k8s_version_with_v_prefix(self):
        """Test AMI type selection with version string having 'v' prefix"""
        # Setup
        eks_client = EKSClient()
        eks_client.k8s_version = "v1.29"
        
        # Execute
        ami_type = eks_client.get_ami_type_with_k8s_version(gpu_node_group=False)
        
        # Verify
        self.assertEqual(ami_type, "AL2_x86_64")
=======
>>>>>>> e81b97af


if __name__ == "__main__":
    unittest.main()<|MERGE_RESOLUTION|>--- conflicted
+++ resolved
@@ -66,6 +66,7 @@
         # Mock cluster list and describe responses
         self.mock_eks.list_clusters.return_value = {"clusters": ["test-cluster-123"]}
         self.mock_eks.describe_cluster.return_value = {
+            "cluster": {"tags": {"run_id": "test-run-123"}, "version": "1.29"}
             "cluster": {"tags": {"run_id": "test-run-123"}, "version": "1.29"}
         }
 
@@ -1576,7 +1577,6 @@
                 "Determining AMI type for Kubernetes version: 1.30", log_messages
             )
             self.assertIn("Selected AMI type: AL2_x86_64_GPU", log_messages)
-<<<<<<< HEAD
 
     def test_get_ami_type_with_k8s_version_semver_format(self):
         """Test AMI type selection with full semver format versions"""
@@ -1609,8 +1609,6 @@
         
         # Verify
         self.assertEqual(ami_type, "AL2_x86_64")
-=======
->>>>>>> e81b97af
 
 
 if __name__ == "__main__":

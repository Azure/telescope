--- conflicted
+++ resolved
@@ -8,6 +8,7 @@
 import os
 import tempfile
 import shutil
+import json
 import json
 
 from crud.main import (
@@ -18,6 +19,14 @@
     collect_benchmark_results,
     handle_node_pool_all,
 )
+from crud.main import (
+    get_node_pool_crud_class,
+    handle_node_pool_operation,
+    main,
+    check_for_progressive_scaling,
+    collect_benchmark_results,
+    handle_node_pool_all,
+)
 
 
 class TestNodePoolCRUDFunctions(unittest.TestCase):
@@ -77,6 +86,7 @@
     @mock.patch("crud.main.AzureNodePoolCRUD")
     def test_handle_node_pool_operation_scale(self, mock_azure_crud):
         """Test handle_node_pool_operation for scale command with progressive scaling"""
+        """Test handle_node_pool_operation for scale command with progressive scaling"""
         # Setup
         mock_args = mock.MagicMock()
         mock_args.command = "scale"
@@ -85,6 +95,9 @@
         mock_args.scale_step_size = (
             1  # scale_step_size != target_count, so progressive=True
         )
+        mock_args.scale_step_size = (
+            1  # scale_step_size != target_count, so progressive=True
+        )
         mock_args.gpu_node_pool = False
 
         # Configure mock to return success
@@ -99,7 +112,37 @@
             node_pool_name="test-np",
             node_count=5,
             progressive=True,  # Should be True because scale_step_size != target_count
+            progressive=True,  # Should be True because scale_step_size != target_count
             scale_step_size=1,
+            gpu_node_pool=False,
+        )
+
+    @mock.patch("crud.main.AzureNodePoolCRUD")
+    def test_handle_node_pool_operation_scale_non_progressive(self, mock_azure_crud):
+        """Test handle_node_pool_operation for scale command without progressive scaling"""
+        # Setup - when scale_step_size equals target_count, progressive should be False
+        mock_args = mock.MagicMock()
+        mock_args.command = "scale"
+        mock_args.node_pool_name = "test-np"
+        mock_args.target_count = 3
+        mock_args.scale_step_size = (
+            3  # scale_step_size == target_count, so progressive=False
+        )
+        mock_args.gpu_node_pool = False
+
+        # Configure mock to return success
+        mock_azure_crud.scale_node_pool.return_value = True
+
+        # Execute
+        result = handle_node_pool_operation(mock_azure_crud, mock_args)
+
+        # Verify
+        self.assertEqual(result, 0)  # 0 means success
+        mock_azure_crud.scale_node_pool.assert_called_once_with(
+            node_pool_name="test-np",
+            node_count=3,
+            progressive=False,  # Should be False because scale_step_size == target_count
+            scale_step_size=3,
             gpu_node_pool=False,
         )
 
@@ -369,14 +412,10 @@
             json.dump(test_data2, f)
 
         mock_glob.return_value = [test_file1, test_file2]
-<<<<<<< HEAD
         # Mock datetime.now(timezone.utc).strftime() properly
         mock_datetime_instance = mock.MagicMock()
         mock_datetime_instance.strftime.return_value = "2023-01-01T00:00:00Z"
         mock_datetime.now.return_value = mock_datetime_instance
-=======
-        mock_datetime.now.return_value.isoformat.return_value = "2023-01-01T00:00:00"
->>>>>>> 0ed83e1c
 
         # Execute
         result = collect_benchmark_results()

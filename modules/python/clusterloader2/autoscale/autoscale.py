--- conflicted
+++ resolved
@@ -9,15 +9,6 @@
 from clusterloader2.utils import parse_xml_to_json, run_cl2_command
 from clients.kubernetes_client import KubernetesClient
 
-<<<<<<< HEAD
-def warmup_deployment_for_karpeneter(cl2_config_dir):
-    print("WarmUp Deployment Started")
-    deployment_file = f"{cl2_config_dir}/warmup_deployment.yaml"
-    subprocess.run(["kubectl", "apply", "-f", deployment_file], check=True)
-
-def cleanup_warmup_deployment_for_karpeneter(cl2_config_dir):
-    deployment_file = f"{cl2_config_dir}/warmup_deployment.yaml"
-=======
 def warmup_deployment_for_karpeneter():
     print("WarmUp Deployment Started")
     deployment_file = "autoscale/config/warmup_deployment.yaml"
@@ -25,7 +16,6 @@
 
 def cleanup_warmup_deployment_for_karpeneter():
     deployment_file = "autoscale/config/warmup_deployment.yaml"
->>>>>>> a6eb2772
     subprocess.run(["kubectl", "delete", "-f", deployment_file], check=True)
     print("WarmUp Deployment Deleted")
     try:
@@ -43,11 +33,7 @@
                 cpu_request += int(container.resources.requests.get("cpu", "0m").replace("m", ""))
     return cpu_request
 
-<<<<<<< HEAD
-def calculate_cpu_request_for_clusterloader2(node_label_selector, node_count, pod_count, warmup_deployment, cl2_config_dir):
-=======
 def calculate_cpu_request_for_clusterloader2(node_label_selector, node_count, pod_count, warmup_deployment):
->>>>>>> a6eb2772
     client = KubernetesClient(os.path.expanduser("~/.kube/config"))
     timeout = 600  # 10 minutes
     interval = 30  # 30 seconds
@@ -81,27 +67,13 @@
     # Remove warmup deployment cpu request from the total cpu value
     if warmup_deployment in ["true", "True"]:
         cpu_value -= 100
-<<<<<<< HEAD
-        cleanup_warmup_deployment_for_karpeneter(cl2_config_dir)
-=======
         cleanup_warmup_deployment_for_karpeneter()
->>>>>>> a6eb2772
 
     # Calculate the cpu request for each pod
     pods_per_node = pod_count // node_count
     cpu_request = cpu_value // pods_per_node
     return cpu_request
 
-<<<<<<< HEAD
-def override_config_clusterloader2(cpu_per_node, node_count, pod_count, scale_up_timeout, scale_down_timeout, loop_count, node_label_selector, node_selector, override_file, warmup_deployment, cl2_config_dir):
-    print(f"CPU per node: {cpu_per_node}")
-    desired_node_count = 1
-    if warmup_deployment in ["true", "True"]:
-        warmup_deployment_for_karpeneter(cl2_config_dir)
-        desired_node_count = 0
-
-    cpu_request = calculate_cpu_request_for_clusterloader2(node_label_selector, node_count, pod_count, warmup_deployment, cl2_config_dir)
-=======
 def override_config_clusterloader2(cpu_per_node, node_count, pod_count, scale_up_timeout, scale_down_timeout, loop_count, node_label_selector, node_selector, override_file, warmup_deployment):
     print(f"CPU per node: {cpu_per_node}")
     desired_node_count = 1
@@ -110,7 +82,6 @@
         desired_node_count = 0
 
     cpu_request = calculate_cpu_request_for_clusterloader2(node_label_selector, node_count, pod_count, warmup_deployment)
->>>>>>> a6eb2772
 
     print(f"Total number of nodes: {node_count}, total number of pods: {pod_count}")
     print(f"CPU request for each pod: {cpu_request}m")
@@ -239,10 +210,6 @@
     parser_override.add_argument("node_selector", type=str, help="Node selector for the test pods")
     parser_override.add_argument("cl2_override_file", type=str, help="Path to the overrides of CL2 config file")
     parser_override.add_argument("warmup_deployment", type=str, help="Warmup deployment to get the cpu request")
-<<<<<<< HEAD
-    parser_override.add_argument("cl2_config_dir", type=str, help="Path to the CL2 config directory")
-=======
->>>>>>> a6eb2772
 
     # Sub-command for execute_clusterloader2
     parser_execute = subparsers.add_parser("execute", help="Execute scale up operation")
@@ -267,11 +234,7 @@
     args = parser.parse_args()
 
     if args.command == "override":
-<<<<<<< HEAD
-        override_config_clusterloader2(args.cpu_per_node, args.node_count, args.pod_count, args.scale_up_timeout, args.scale_down_timeout, args.loop_count, args.node_label_selector, args.node_selector, args.cl2_override_file, args.warmup_deployment, args.cl2_config_dir)
-=======
         override_config_clusterloader2(args.cpu_per_node, args.node_count, args.pod_count, args.scale_up_timeout, args.scale_down_timeout, args.loop_count, args.node_label_selector, args.node_selector, args.cl2_override_file, args.warmup_deployment)
->>>>>>> a6eb2772
     elif args.command == "execute":
         execute_clusterloader2(args.cl2_image, args.cl2_config_dir, args.cl2_report_dir, args.kubeconfig, args.provider)
     elif args.command == "collect":

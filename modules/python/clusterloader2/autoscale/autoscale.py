--- conflicted
+++ resolved
@@ -6,98 +6,11 @@
 
 from datetime import datetime, timezone
 from utils import parse_xml_to_json, run_cl2_command
-from kubernetes_client import KubernetesClient
-import time
 
-def warmup_deployment_for_karpeneter():
-  print(f"WarmUp Deployment Started")
-  deployment_file = "autoscale/config/warmup_deployment.yaml"
-  subprocess.run(["kubectl", "apply", "-f", deployment_file], check=True)
+def override_config_clusterloader2(cpu_per_node, node_count, pod_count, scale_up_timeout, scale_down_timeout, loop_count, node_label_selector, node_selector, override_file):
+    # assuming 85% of the CPU cores can be used by test pods
+    cpu_request = (cpu_per_node * 1000 * 0.85) * node_count // pod_count
 
-def cleanup_warmup_deployment_for_karpeneter(node_name):
-  deployment_file = "autoscale/config/warmup_deployment.yaml"
-  subprocess.run(["kubectl", "delete", "-f", deployment_file], check=True)
-  print(f"WarmUp Deployment Deleted")
-  subprocess.run(["kubectl", "delete", "node", node_name ], check=True)
-
-def _get_daemonsets_pods_allocated_resources(client, node_name):
-    pods = client.get_pods_by_namespace("kube-system", field_selector=f"spec.nodeName={node_name}")
-    cpu_request = 0
-    for pod in pods:
-        for container in pod.spec.containers:
-            print(f"Pod {pod.metadata.name} has container {container.name} with resources {container.resources.requests}")
-            if container.resources.requests is not None:
-              cpu_request += int(container.resources.requests.get("cpu", "0m").replace("m", ""))
-    return cpu_request
-
-def calculate_cpu_request_for_clusterloader2(node_label_selector, node_count, pod_count, warmup_deployment):
-    client = KubernetesClient(os.path.expanduser("~/.kube/config"))
-<<<<<<< HEAD
-    timeout = 600  # 5 minutes
-    interval = 30  # 30 seconds
-    elapsed = 0
-
-    while elapsed < timeout:
-      try:
-        nodes = client.get_ready_nodes(label_selector=node_label_selector)      
-=======
-    timeout = 600  # 10 minutes
-    interval = 30  # 30 seconds
-    elapsed = 0
-
-    try: 
-      while elapsed < timeout:
-        nodes = client.get_ready_nodes(label_selector=node_label_selector)
->>>>>>> 13fcd627
-        if len(nodes) > 0:
-          break
-        print(f"No nodes found with the label {node_label_selector}. Retrying in {interval} seconds...")
-        time.sleep(interval)
-        elapsed += interval
-<<<<<<< HEAD
-      except Exception as e:
-        print(f"Error: {e}")
-        print(f"Retrying in {interval} seconds...")
-        time.sleep(interval)
-=======
-    except Exception as e:
-      print(f"Error while getting nodes: {e}")
-      print(f"Retrying in {interval} seconds...")
-      time.sleep(interval)      
->>>>>>> 13fcd627
-
-    if len(nodes) == 0:
-      raise Exception(f"No nodes found with the label {node_label_selector} after {timeout} seconds")
-
-    node = nodes[0]
-    allocatable_cpu = node.status.allocatable["cpu"]
-    print(f"Node {node.metadata.name} has allocatable cpu of {allocatable_cpu}")
-
-    cpu_value = int(allocatable_cpu.replace("m", ""))
-    allocated_cpu = _get_daemonsets_pods_allocated_resources(client, node.metadata.name)
-    print(f"Node {node.metadata.name} has allocated cpu of {allocated_cpu}")
-
-    cpu_value -= allocated_cpu
-    # Remove warmup deployment cpu request from the total cpu value
-    if warmup_deployment == "true" or warmup_deployment == "True":
-        cpu_value -= 100
-        cleanup_warmup_deployment_for_karpeneter(node.metadata.name)
-
-    # Calculate the cpu request for each pod
-    pods_per_node = pod_count // node_count
-    cpu_request = cpu_value // pods_per_node
-    return cpu_request
-    
-
-def override_config_clusterloader2(cpu_per_node, node_count, pod_count, scale_up_timeout, scale_down_timeout, loop_count, node_label_selector, node_selector, override_file, warmup_deployment):    
-    print(f"CPU per node: {cpu_per_node}")
-    desired_node_count = 1
-    if warmup_deployment == "true" or warmup_deployment == "True":
-        warmup_deployment_for_karpeneter()
-        desired_node_count = 0
-    
-    cpu_request = calculate_cpu_request_for_clusterloader2(node_label_selector, node_count, pod_count, warmup_deployment)
-    
     print(f"Total number of nodes: {node_count}, total number of pods: {pod_count}")
     print(f"CPU request for each pod: {cpu_request}m")
 
@@ -235,11 +148,7 @@
     args = parser.parse_args()
 
     if args.command == "override":
-<<<<<<< HEAD
-        override_config_clusterloader2(args.cpu_per_node ,args.node_count, args.pod_count, args.scale_up_timeout, args.scale_down_timeout, args.loop_count, args.node_label_selector, args.node_selector, args.cl2_override_file, args.warmup_deployment)
-=======
-        override_config_clusterloader2(args.cpu_per_node, args.node_count, args.pod_count, args.scale_up_timeout, args.scale_down_timeout, args.loop_count, args.node_label_selector, args.node_selector, args.cl2_override_file, args.warmup_deployment)
->>>>>>> 13fcd627
+        override_config_clusterloader2(args.cpu_per_node ,args.node_count, args.pod_count, args.scale_up_timeout, args.scale_down_timeout, args.loop_count, args.node_label_selector, args.node_selector, args.cl2_override_file, args.warmup_deployment, args.warmup_deployment)
     elif args.command == "execute":
         execute_clusterloader2(args.cl2_image, args.cl2_config_dir, args.cl2_report_dir, args.kubeconfig, args.provider)
     elif args.command == "collect":

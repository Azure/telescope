--- conflicted
+++ resolved
@@ -16,11 +16,8 @@
 NETWORK_METRIC_PREFIXES = ["APIResponsivenessPrometheus", "InClusterNetworkLatency", "NetworkProgrammingLatency"]
 PROM_QUERY_PREFIX = "GenericPrometheusQuery"
 RESOURCE_USAGE_SUMMARY_PREFIX = "ResourceUsageSummary"
-<<<<<<< HEAD
 JOB_LIFECYCLE_LATENCY_PREFIX = {"JobLifecycleLatency_JobLifecycleLatency_":"JobLifecycleLatency_JobLifecycleLatency"}
-=======
 NETWORK_POLICY_SOAK_MEASUREMENT_PREFIX = "NetworkPolicySoakMeasurement"
->>>>>>> 71e30111
 
 def run_cl2_command(kubeconfig, cl2_image, cl2_config_dir, cl2_report_dir, provider, cl2_config_file="config.yaml", overrides=False, enable_prometheus=False, tear_down_prometheus=True,
                     enable_exec_service=False, scrape_kubelets=False, scrape_containerd=False):
@@ -77,16 +74,13 @@
     if file_name.startswith(RESOURCE_USAGE_SUMMARY_PREFIX):
         group_name = file_name.split("_")[1]
         return RESOURCE_USAGE_SUMMARY_PREFIX, group_name
-<<<<<<< HEAD
     for file_prefix, measurement in JOB_LIFECYCLE_LATENCY_PREFIX.items():
         if file_name.startswith(file_prefix):
             group_name = file_name.split("_")[2]
             return measurement,group_name
-=======
     if file_name.startswith(NETWORK_POLICY_SOAK_MEASUREMENT_PREFIX):
         group_name = file_name.split("_")[1]
         return NETWORK_POLICY_SOAK_MEASUREMENT_PREFIX, group_name
->>>>>>> 71e30111
     return None, None
 
 def parse_xml_to_json(file_path, indent = 0):

--- conflicted
+++ resolved
@@ -1,14 +1,11 @@
 name: load-config
 
 # Config options for test type
-<<<<<<< HEAD
 {{$SERVICE_TEST := DefaultParam .CL2_SERVICE_TEST false}}
 {{$NETWORK_TEST := DefaultParam .CL2_NETWORK_TEST false}}
-=======
-{{$SERVICE_TEST := DefaultParam .CL2_SERVICE_TEST true}}
 {{$CNP_TEST := DefaultParam .CL2_CNP_TEST false}}
 {{$CCNP_TEST := DefaultParam .CL2_CCNP_TEST false}}
->>>>>>> 918ad2bc
+
 
 # Config options for test parameters
 {{$nodesPerNamespace := DefaultParam .CL2_NODES_PER_NAMESPACE 24}}
@@ -114,7 +111,6 @@
         bigServicesPerNamespace: {{$bigDeploymentsPerNamespace}}
 {{end}}
 
-<<<<<<< HEAD
 {{if $NETWORK_TEST}}
   - module:
       path: modules/network-policy/net-policy-enforcement-latency.yaml
@@ -124,7 +120,6 @@
         testType: "pod-creation"
 {{end}}
 
-=======
 {{if $CNP_TEST}}
   - module:
       path: /modules/ciliumnetworkpolicy.yaml
@@ -144,7 +139,6 @@
         ccnps: {{$CCNPS}}
 {{end}}
         
->>>>>>> 918ad2bc
   - module:
       path: /modules/reconcile-objects.yaml
       params:

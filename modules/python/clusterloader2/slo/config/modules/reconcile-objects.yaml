--- conflicted
+++ resolved
@@ -14,17 +14,15 @@
 {{$smallDeploymentSize := .smallDeploymentSize}}
 {{$smallDeploymentsPerNamespace := .smallDeploymentsPerNamespace}}
 
-<<<<<<< HEAD
 {{$NETWORK_TEST := DefaultParam .CL2_NETWORK_TEST false}}
 {{$ENABLE_NETWORKPOLICIES := DefaultParam .CL2_NETWORK_TEST false}} 
 {{$ENABLE_NETWORK_POLICY_ENFORCEMENT_LATENCY_TEST := DefaultParam .CL2_ENABLE_NETWORK_POLICY_ENFORCEMENT_LATENCY_TEST false}}
 {{$NET_POLICY_ENFORCEMENT_LATENCY_TARGET_LABEL_KEY := DefaultParam .CL2_NET_POLICY_ENFORCEMENT_LATENCY_TARGET_LABEL_KEY "net-pol-test"}}
 {{$NET_POLICY_ENFORCEMENT_LATENCY_TARGET_LABEL_VALUE := DefaultParam .CL2_NET_POLICY_ENFORCEMENT_LATENCY_TARGET_LABEL_VALUE "enforcement-latency"}}
 {{$NET_POLICY_SERVER_EVERY_NTH_POD := DefaultParam .CL2_NET_POLICY_SERVER_EVERY_NTH_POD 3}}
-=======
+
 {{$cnp_test:= .cnp_test}}
 {{$ccnp_test:= .ccnp_test}}
->>>>>>> 59b1a4f4
 
 steps:
 - name: Starting measurement for '{{$actionName}}'
@@ -69,17 +67,14 @@
       objectTemplatePath: deployment_template.yaml
       templateFillMap:
         Replicas: {{$smallDeploymentSize}}
-<<<<<<< HEAD
         EnableNetworkPolicyEnforcementLatencyTest: {{$NETWORK_TEST}}
         TargetLabelKey: {{$NET_POLICY_ENFORCEMENT_LATENCY_TARGET_LABEL_KEY}}
         TargetLabelValue: {{$NET_POLICY_ENFORCEMENT_LATENCY_TARGET_LABEL_VALUE}}
         NetPolServerOnEveryNthPod: {{$NET_POLICY_SERVER_EVERY_NTH_POD}}
-=======
   {{if or $cnp_test $ccnp_test}}
         cnp_test: {{$cnp_test}}
         ccnp_test: {{$ccnp_test}}
   {{else}}
->>>>>>> 59b1a4f4
         SvcName: small-service
   {{end}}
         Group: {{.Group}}

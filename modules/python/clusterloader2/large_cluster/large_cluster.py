import json
import argparse
from datetime import datetime, timezone
from dataclasses import dataclass

from clusterloader2.large_cluster.base import ClusterLoader2Base
from clients.kubernetes_client import KubernetesClient
from utils.common import str2bool

<<<<<<< HEAD
@dataclass(frozen=True)
class Cl2DefaultConfigConstants:
    DEFAULT_PODS_PER_NODE = 40
    DEFAULT_NODES_PER_NAMESPACE = 100
    CPU_REQUEST_LIMIT_MILLI = 1
    DAEMONSETS_PER_NODE = {
        "aws": 2,
        "azure": 6,
        "aks": 6
    }
    CPU_CAPACITY = {
        "aws": 0.94,
        "azure": 0.87,
        "aks": 0.87
    }

=======
DEFAULT_NODES_PER_NAMESPACE = 100
CPU_REQUEST_LIMIT_MILLI = 1
DAEMONSETS_PER_NODE = {
    "aws": 2,
    "azure": 6,
    "aks": 6
}
CPU_CAPACITY = {
    "aws": 0.94,
    "azure": 0.87,
    "aks": 0.87
}
# TODO: Remove aks once CL2 update provider name to be azure
>>>>>>> 85392297

def calculate_config(cpu_per_node, node_count, provider, pods_per_node):
    throughput = 100
    nodes_per_namespace = min(node_count, Cl2DefaultConfigConstants.DEFAULT_NODES_PER_NAMESPACE)

    # Different cloud has different reserved values and number of daemonsets
    # Using the same percentage will lead to incorrect nodes number as the number of nodes grow
    # For AWS, see: https://github.com/awslabs/amazon-eks-ami/blob/main/templates/al2/runtime/bootstrap.sh#L290
    # For Azure, see: https://learn.microsoft.com/en-us/azure/aks/node-resource-reservations#cpu-reservations    
    capacity = Cl2DefaultConfigConstants.CPU_CAPACITY[provider]
    cpu_request = (cpu_per_node * 1000 * capacity) // pods_per_node
    cpu_request = max(cpu_request, Cl2DefaultConfigConstants.CPU_REQUEST_LIMIT_MILLI)

    return throughput, nodes_per_namespace, cpu_request


<<<<<<< HEAD
class LargeClusterArgsParser(ClusterLoader2Base.ArgsParser):
    def __init__(self):
        super().__init__(description="SLO Kubernetes resources.")

    def add_configure_args(self, parser: argparse.ArgumentParser):
        parser.add_argument("cpu_per_node", type=int, help="CPU per node")
        parser.add_argument("node_count", type=int, help="Number of nodes")
        parser.add_argument("node_per_step", type=int, help="Number of nodes per scaling step")
        parser.add_argument("pods_per_node",
                            type=int,
                            default=Cl2DefaultConfigConstants.DEFAULT_PODS_PER_NODE,
                            help="The number of pods per node")
        parser.add_argument("repeats", type=int, help="Number of times to repeat the deployment churn")
        parser.add_argument("operation_timeout", type=str, help="Timeout before failing the scale up test")
        parser.add_argument("provider", type=str, help="Cloud provider name")
        parser.add_argument("cilium_enabled", type=str2bool, choices=[True, False], default=False,
                            help="Whether cilium is enabled. Must be either True or False")
        parser.add_argument("scrape_containerd", type=str2bool, choices=[True, False], default=False,
                            help="Whether to scrape containerd metrics. Must be either True or False")
        parser.add_argument("cl2_override_file", type=str, help="Path to the overrides of CL2 config file")

    def add_validate_args(self, parser: argparse.ArgumentParser):
        parser.add_argument("node_count", type=int, help="Number of desired nodes")
        parser.add_argument("operation_timeout", type=int, default=600,
                            help="Operation timeout to wait for nodes to be ready")

    def add_execute_args(self, parser: argparse.ArgumentParser):
        parser.add_argument("cl2_image", type=str, help="Name of the CL2 image")
        parser.add_argument("cl2_config_dir", type=str, help="Path to the CL2 config directory")
        parser.add_argument("cl2_report_dir", type=str, help="Path to the CL2 report directory")
        parser.add_argument("cl2_config_file", type=str, help="Path to the CL2 config file")
        parser.add_argument("kubeconfig", type=str, help="Path to the kubeconfig file")
        parser.add_argument("provider", type=str, help="Cloud provider name")
        parser.add_argument("scrape_containerd", type=str2bool, choices=[True, False], default=False,
                            help="Whether to scrape containerd metrics. Must be either True or False")

    def add_collect_args(self, parser: argparse.ArgumentParser):
        parser.add_argument("cpu_per_node", type=int, help="CPU per node")
        parser.add_argument("node_count", type=int, help="Number of nodes")
        parser.add_argument("pods_per_node",
                            type=int,
                            default=Cl2DefaultConfigConstants.DEFAULT_PODS_PER_NODE,
                            help="The number of pods per node")
        parser.add_argument("repeats", type=int, help="Number of times to repeat the deployment churn")
        parser.add_argument("cl2_report_dir", type=str, help="Path to the CL2 report directory")
        parser.add_argument("cloud_info", type=str, help="Cloud information")
        parser.add_argument("run_id", type=str, help="Run ID")
        parser.add_argument("run_url", type=str, help="Run URL")
        parser.add_argument("result_file", type=str, help="Path to the result file")


class LargeClusterRunner(ClusterLoader2Base.Runner):
    def configure(
        self,
        cpu_per_node,
        node_count,
        node_per_step,
        pods_per_node,
        repeats,
        operation_timeout,
        provider,
        cilium_enabled,
        scrape_containerd,
        **kwargs,
    ) -> dict:
        steps = node_count // node_per_step
        throughput, nodes_per_namespace, pods_per_node, cpu_request = calculate_config(
            cpu_per_node,
            node_per_step,
            provider,
            pods_per_node
        )
=======
    steps = node_count // node_per_step
    throughput, nodes_per_namespace, cpu_request = calculate_config(cpu_per_node, node_per_step, provider, pods_per_node)
>>>>>>> 85392297

        config = {
            "CL2_NODES": node_count,
            "CL2_LOAD_TEST_THROUGHPUT": throughput,
            "CL2_NODES_PER_NAMESPACE": nodes_per_namespace,
            "CL2_NODES_PER_STEP": node_per_step,
            "CL2_PODS_PER_NODE": pods_per_node,
            "CL2_DEPLOYMENT_SIZE": pods_per_node,
            "CL2_LATENCY_POD_CPU": cpu_request,
            "CL2_REPEATS": repeats,
            "CL2_STEPS": steps,
            "CL2_OPERATION_TIMEOUT": operation_timeout,
            "CL2_PROMETHEUS_TOLERATE_MASTER": "true",
            "CL2_PROMETHEUS_MEMORY_LIMIT_FACTOR": "100.0",
            "CL2_PROMETHEUS_MEMORY_SCALE_FACTOR": "100.0",
            "CL2_PROMETHEUS_CPU_SCALE_FACTOR": "30.0",
            # Keep identical to previous behavior: quoted string for selector
            "CL2_PROMETHEUS_NODE_SELECTOR": '"prometheus: \\"true\\""',
            "CL2_POD_STARTUP_LATENCY_THRESHOLD": "3m",
        }

        if scrape_containerd:
            config["CL2_SCRAPE_CONTAINERD"] = str(scrape_containerd).lower()
            config["CONTAINERD_SCRAPE_INTERVAL"] = "5m"

        if cilium_enabled:
<<<<<<< HEAD
            config["CL2_CILIUM_METRICS_ENABLED"] = "true"
            config["CL2_PROMETHEUS_SCRAPE_CILIUM_OPERATOR"] = "true"
            config["CL2_PROMETHEUS_SCRAPE_CILIUM_AGENT"] = "true"
            config["CL2_PROMETHEUS_SCRAPE_CILIUM_AGENT_INTERVAL"] = "30s"

        return config

    def validate(self, node_count, operation_timeout):
        kube_client = KubernetesClient()
        kube_client.wait_for_nodes_ready(
            node_count=node_count,
            operation_timeout_in_minutes=operation_timeout
=======
            file.write("CL2_CILIUM_METRICS_ENABLED: true\n")
            file.write("CL2_PROMETHEUS_SCRAPE_CILIUM_OPERATOR: true\n")
            file.write("CL2_PROMETHEUS_SCRAPE_CILIUM_AGENT: true\n")
            file.write("CL2_PROMETHEUS_SCRAPE_CILIUM_AGENT_INTERVAL: 30s\n")

    with open(override_file, 'r', encoding='utf-8') as file:
        print(f"Content of file {override_file}:\n{file.read()}")

    file.close()

def validate_clusterloader2(node_count, operation_timeout_in_minutes=10):
    kube_client = KubernetesClient()
    ready_node_count = 0
    timeout = time.time() + (operation_timeout_in_minutes * 60)
    while time.time() < timeout:
        ready_nodes = kube_client.get_ready_nodes()
        ready_node_count = len(ready_nodes)
        print(f"Currently {ready_node_count} nodes are ready.")
        if ready_node_count == node_count:
            break
        print(f"Waiting for {node_count} nodes to be ready.")
        time.sleep(10)
    if ready_node_count != node_count:
        raise Exception(f"Only {ready_node_count} nodes are ready, expected {node_count} nodes!")

def execute_clusterloader2(
    cl2_image,
    cl2_config_dir,
    cl2_report_dir,
    cl2_config_file,
    kubeconfig,
    provider,
    scrape_containerd
):
    run_cl2_command(kubeconfig, cl2_image, cl2_config_dir, cl2_report_dir, provider,
                    cl2_config_file=cl2_config_file, overrides=True, enable_prometheus=True,
                    scrape_containerd=scrape_containerd)

def collect_clusterloader2(
    cpu_per_node,
    node_count,
    pods_per_node,
    repeats,
    cl2_report_dir,
    cloud_info,
    run_id,
    run_url,
    result_file,
):
    details = parse_xml_to_json(os.path.join(cl2_report_dir, "junit.xml"), indent = 2)
    json_data = json.loads(details)
    testsuites = json_data["testsuites"]

    if testsuites:
        status = "success" if testsuites[0]["failures"] == 0 else "failure"
    else:
        raise Exception(f"No testsuites found in the report! Raw data: {details}")

    pod_count = node_count * pods_per_node

    # TODO: Expose optional parameter to include test details
    template = {
        "timestamp": datetime.now(timezone.utc).strftime('%Y-%m-%dT%H:%M:%SZ'),
        "cpu_per_node": cpu_per_node,
        "node_count": node_count,
        "pod_count": pod_count,
        "churn_rate": repeats,
        "status": status,
        "group": None,
        "measurement": None,
        "result": None,
        # "test_details": details,
        "cloud_info": cloud_info,
        "run_id": run_id,
        "run_url": run_url,
    }
    content = ""
    for f in os.listdir(cl2_report_dir):
        file_path = os.path.join(cl2_report_dir, f)
        with open(file_path, 'r', encoding='utf-8') as file:
            print(f"Processing {file_path}")
            measurement, group_name = get_measurement(file_path)
            if not measurement:
                continue
            print(measurement, group_name)
            data = json.loads(file.read())

            if "dataItems" in data:
                items = data["dataItems"]
                if not items:
                    print(f"No data items found in {file_path}")
                    print(f"Data:\n{data}")
                    continue
                for item in items:
                    result = template.copy()
                    result["group"] = group_name
                    result["measurement"] = measurement
                    result["result"] = item
                    content += json.dumps(result) + "\n"
            else:
                result = template.copy()
                result["group"] = group_name
                result["measurement"] = measurement
                result["result"] = data
                content += json.dumps(result) + "\n"

    os.makedirs(os.path.dirname(result_file), exist_ok=True)
    with open(result_file, 'w', encoding='utf-8') as file:
        file.write(content)

def main():
    parser = argparse.ArgumentParser(description="SLO Kubernetes resources.")
    subparsers = parser.add_subparsers(dest="command")

    # Sub-command for configure_clusterloader2
    parser_configure = subparsers.add_parser("configure", help="Override CL2 config file")
    parser_configure.add_argument("cpu_per_node", type=int, help="CPU per node")
    parser_configure.add_argument("node_count", type=int, help="Number of nodes")
    parser_configure.add_argument("node_per_step", type=int, help="Number of nodes per scaling step")
    parser_configure.add_argument("pods_per_node", type=int, help="The number of pods per node")
    parser_configure.add_argument("repeats", type=int, help="Number of times to repeat the deployment churn")
    parser_configure.add_argument("operation_timeout", type=str, help="Timeout before failing the scale up test")
    parser_configure.add_argument("provider", type=str, help="Cloud provider name")
    parser_configure.add_argument("cilium_enabled", type=str2bool, choices=[True, False], default=False,
                                  help="Whether cilium is enabled. Must be either True or False")
    parser_configure.add_argument("scrape_containerd", type=str2bool, choices=[True, False], default=False,
                                  help="Whether to scrape containerd metrics. Must be either True or False")
    parser_configure.add_argument("cl2_override_file", type=str, help="Path to the overrides of CL2 config file")

    # Sub-command for validate_clusterloader2
    parser_validate = subparsers.add_parser("validate", help="Validate cluster setup")
    parser_validate.add_argument("node_count", type=int, help="Number of desired nodes")
    parser_validate.add_argument("operation_timeout", type=int, default=600, help="Operation timeout to wait for nodes to be ready")

    # Sub-command for execute_clusterloader2
    parser_execute = subparsers.add_parser("execute", help="Execute scale up operation")
    parser_execute.add_argument("cl2_image", type=str, help="Name of the CL2 image")
    parser_execute.add_argument("cl2_config_dir", type=str, help="Path to the CL2 config directory")
    parser_execute.add_argument("cl2_report_dir", type=str, help="Path to the CL2 report directory")
    parser_execute.add_argument("cl2_config_file", type=str, help="Path to the CL2 config file")
    parser_execute.add_argument("kubeconfig", type=str, help="Path to the kubeconfig file")
    parser_execute.add_argument("provider", type=str, help="Cloud provider name")
    parser_execute.add_argument("scrape_containerd", type=str2bool, choices=[True, False], default=False,
                                help="Whether to scrape containerd metrics. Must be either True or False")

    # Sub-command for collect_clusterloader2
    parser_collect = subparsers.add_parser("collect", help="Collect scale up data")
    parser_collect.add_argument("cpu_per_node", type=int, help="CPU per node")
    parser_collect.add_argument("node_count", type=int, help="Number of nodes")
    parser_collect.add_argument("pods_per_node", type=int, help="The number of pods per node")
    parser_collect.add_argument("repeats", type=int, help="Number of times to repeat the deployment churn")
    parser_collect.add_argument("cl2_report_dir", type=str, help="Path to the CL2 report directory")
    parser_collect.add_argument("cloud_info", type=str, help="Cloud information")
    parser_collect.add_argument("run_id", type=str, help="Run ID")
    parser_collect.add_argument("run_url", type=str, help="Run URL")
    parser_collect.add_argument("result_file", type=str, help="Path to the result file")

    args = parser.parse_args()

    if args.command == "configure":
        configure_clusterloader2(
            args.cpu_per_node,
            args.node_count,
            args.node_per_step,
            args.pods_per_node,
            args.repeats,
            args.operation_timeout,
            args.provider,
            args.cilium_enabled,
            args.scrape_containerd,
            args.cl2_override_file,
        )
    elif args.command == "validate":
        validate_clusterloader2(
            args.node_count,
            args.operation_timeout,
>>>>>>> 85392297
        )

    def execute(
        self,
        **kwargs,
    ):
        return super().execute(
            **kwargs,
            overrides=True,
            enable_prometheus=True,
        )

    def collect(
        self,
        cpu_per_node,
        node_count,
        pods_per_node,
        repeats,
        cl2_report_dir,
        cloud_info,
        run_id,
        run_url,
        test_status,
        **kwargs,
    ) -> str:
        provider = json.loads(cloud_info)["cloud"]
        _, _, pods_per_node, _ = calculate_config(cpu_per_node, node_count, provider, pods_per_node)
        pod_count = node_count * pods_per_node

        template = {
            "timestamp": datetime.now(timezone.utc).strftime('%Y-%m-%dT%H:%M:%SZ'),
            "cpu_per_node": cpu_per_node,
            "node_count": node_count,
            "pod_count": pod_count,
            "churn_rate": repeats,
            "status": test_status,
            "group": None,
            "measurement": None,
            "result": None,
            "cloud_info": cloud_info,
            "run_id": run_id,
            "run_url": run_url,
        }

        return self.process_cl2_reports(cl2_report_dir, template)


class LargeCluster(ClusterLoader2Base):
    def __init__(self):
        self._parser = LargeClusterArgsParser()
        self._runner = LargeClusterRunner()

    @property
    def args_parser(self) -> ClusterLoader2Base.ArgsParser:
        return self._parser

    @property
    def runner(self) -> ClusterLoader2Base.Runner:
        return self._runner

if __name__ == "__main__":
    LargeCluster().perform()<|MERGE_RESOLUTION|>--- conflicted
+++ resolved
@@ -1,4 +1,3 @@
-import json
 import argparse
 from datetime import datetime, timezone
 from dataclasses import dataclass
@@ -7,10 +6,8 @@
 from clients.kubernetes_client import KubernetesClient
 from utils.common import str2bool
 
-<<<<<<< HEAD
 @dataclass(frozen=True)
 class Cl2DefaultConfigConstants:
-    DEFAULT_PODS_PER_NODE = 40
     DEFAULT_NODES_PER_NAMESPACE = 100
     CPU_REQUEST_LIMIT_MILLI = 1
     DAEMONSETS_PER_NODE = {
@@ -24,21 +21,6 @@
         "aks": 0.87
     }
 
-=======
-DEFAULT_NODES_PER_NAMESPACE = 100
-CPU_REQUEST_LIMIT_MILLI = 1
-DAEMONSETS_PER_NODE = {
-    "aws": 2,
-    "azure": 6,
-    "aks": 6
-}
-CPU_CAPACITY = {
-    "aws": 0.94,
-    "azure": 0.87,
-    "aks": 0.87
-}
-# TODO: Remove aks once CL2 update provider name to be azure
->>>>>>> 85392297
 
 def calculate_config(cpu_per_node, node_count, provider, pods_per_node):
     throughput = 100
@@ -47,7 +29,7 @@
     # Different cloud has different reserved values and number of daemonsets
     # Using the same percentage will lead to incorrect nodes number as the number of nodes grow
     # For AWS, see: https://github.com/awslabs/amazon-eks-ami/blob/main/templates/al2/runtime/bootstrap.sh#L290
-    # For Azure, see: https://learn.microsoft.com/en-us/azure/aks/node-resource-reservations#cpu-reservations    
+    # For Azure, see: https://learn.microsoft.com/en-us/azure/aks/node-resource-reservations#cpu-reservations
     capacity = Cl2DefaultConfigConstants.CPU_CAPACITY[provider]
     cpu_request = (cpu_per_node * 1000 * capacity) // pods_per_node
     cpu_request = max(cpu_request, Cl2DefaultConfigConstants.CPU_REQUEST_LIMIT_MILLI)
@@ -55,7 +37,6 @@
     return throughput, nodes_per_namespace, cpu_request
 
 
-<<<<<<< HEAD
 class LargeClusterArgsParser(ClusterLoader2Base.ArgsParser):
     def __init__(self):
         super().__init__(description="SLO Kubernetes resources.")
@@ -64,10 +45,7 @@
         parser.add_argument("cpu_per_node", type=int, help="CPU per node")
         parser.add_argument("node_count", type=int, help="Number of nodes")
         parser.add_argument("node_per_step", type=int, help="Number of nodes per scaling step")
-        parser.add_argument("pods_per_node",
-                            type=int,
-                            default=Cl2DefaultConfigConstants.DEFAULT_PODS_PER_NODE,
-                            help="The number of pods per node")
+        parser.add_argument("pods_per_node", type=int, help="The number of pods per node")
         parser.add_argument("repeats", type=int, help="Number of times to repeat the deployment churn")
         parser.add_argument("operation_timeout", type=str, help="Timeout before failing the scale up test")
         parser.add_argument("provider", type=str, help="Cloud provider name")
@@ -95,10 +73,7 @@
     def add_collect_args(self, parser: argparse.ArgumentParser):
         parser.add_argument("cpu_per_node", type=int, help="CPU per node")
         parser.add_argument("node_count", type=int, help="Number of nodes")
-        parser.add_argument("pods_per_node",
-                            type=int,
-                            default=Cl2DefaultConfigConstants.DEFAULT_PODS_PER_NODE,
-                            help="The number of pods per node")
+        parser.add_argument("pods_per_node", type=int, help="The number of pods per node")
         parser.add_argument("repeats", type=int, help="Number of times to repeat the deployment churn")
         parser.add_argument("cl2_report_dir", type=str, help="Path to the CL2 report directory")
         parser.add_argument("cloud_info", type=str, help="Cloud information")
@@ -119,19 +94,16 @@
         provider,
         cilium_enabled,
         scrape_containerd,
+        #pylint: disable=unused_argument
         **kwargs,
     ) -> dict:
         steps = node_count // node_per_step
-        throughput, nodes_per_namespace, pods_per_node, cpu_request = calculate_config(
+        throughput, nodes_per_namespace, cpu_request = calculate_config(
             cpu_per_node,
             node_per_step,
             provider,
             pods_per_node
         )
-=======
-    steps = node_count // node_per_step
-    throughput, nodes_per_namespace, cpu_request = calculate_config(cpu_per_node, node_per_step, provider, pods_per_node)
->>>>>>> 85392297
 
         config = {
             "CL2_NODES": node_count,
@@ -158,7 +130,6 @@
             config["CONTAINERD_SCRAPE_INTERVAL"] = "5m"
 
         if cilium_enabled:
-<<<<<<< HEAD
             config["CL2_CILIUM_METRICS_ENABLED"] = "true"
             config["CL2_PROMETHEUS_SCRAPE_CILIUM_OPERATOR"] = "true"
             config["CL2_PROMETHEUS_SCRAPE_CILIUM_AGENT"] = "true"
@@ -171,184 +142,6 @@
         kube_client.wait_for_nodes_ready(
             node_count=node_count,
             operation_timeout_in_minutes=operation_timeout
-=======
-            file.write("CL2_CILIUM_METRICS_ENABLED: true\n")
-            file.write("CL2_PROMETHEUS_SCRAPE_CILIUM_OPERATOR: true\n")
-            file.write("CL2_PROMETHEUS_SCRAPE_CILIUM_AGENT: true\n")
-            file.write("CL2_PROMETHEUS_SCRAPE_CILIUM_AGENT_INTERVAL: 30s\n")
-
-    with open(override_file, 'r', encoding='utf-8') as file:
-        print(f"Content of file {override_file}:\n{file.read()}")
-
-    file.close()
-
-def validate_clusterloader2(node_count, operation_timeout_in_minutes=10):
-    kube_client = KubernetesClient()
-    ready_node_count = 0
-    timeout = time.time() + (operation_timeout_in_minutes * 60)
-    while time.time() < timeout:
-        ready_nodes = kube_client.get_ready_nodes()
-        ready_node_count = len(ready_nodes)
-        print(f"Currently {ready_node_count} nodes are ready.")
-        if ready_node_count == node_count:
-            break
-        print(f"Waiting for {node_count} nodes to be ready.")
-        time.sleep(10)
-    if ready_node_count != node_count:
-        raise Exception(f"Only {ready_node_count} nodes are ready, expected {node_count} nodes!")
-
-def execute_clusterloader2(
-    cl2_image,
-    cl2_config_dir,
-    cl2_report_dir,
-    cl2_config_file,
-    kubeconfig,
-    provider,
-    scrape_containerd
-):
-    run_cl2_command(kubeconfig, cl2_image, cl2_config_dir, cl2_report_dir, provider,
-                    cl2_config_file=cl2_config_file, overrides=True, enable_prometheus=True,
-                    scrape_containerd=scrape_containerd)
-
-def collect_clusterloader2(
-    cpu_per_node,
-    node_count,
-    pods_per_node,
-    repeats,
-    cl2_report_dir,
-    cloud_info,
-    run_id,
-    run_url,
-    result_file,
-):
-    details = parse_xml_to_json(os.path.join(cl2_report_dir, "junit.xml"), indent = 2)
-    json_data = json.loads(details)
-    testsuites = json_data["testsuites"]
-
-    if testsuites:
-        status = "success" if testsuites[0]["failures"] == 0 else "failure"
-    else:
-        raise Exception(f"No testsuites found in the report! Raw data: {details}")
-
-    pod_count = node_count * pods_per_node
-
-    # TODO: Expose optional parameter to include test details
-    template = {
-        "timestamp": datetime.now(timezone.utc).strftime('%Y-%m-%dT%H:%M:%SZ'),
-        "cpu_per_node": cpu_per_node,
-        "node_count": node_count,
-        "pod_count": pod_count,
-        "churn_rate": repeats,
-        "status": status,
-        "group": None,
-        "measurement": None,
-        "result": None,
-        # "test_details": details,
-        "cloud_info": cloud_info,
-        "run_id": run_id,
-        "run_url": run_url,
-    }
-    content = ""
-    for f in os.listdir(cl2_report_dir):
-        file_path = os.path.join(cl2_report_dir, f)
-        with open(file_path, 'r', encoding='utf-8') as file:
-            print(f"Processing {file_path}")
-            measurement, group_name = get_measurement(file_path)
-            if not measurement:
-                continue
-            print(measurement, group_name)
-            data = json.loads(file.read())
-
-            if "dataItems" in data:
-                items = data["dataItems"]
-                if not items:
-                    print(f"No data items found in {file_path}")
-                    print(f"Data:\n{data}")
-                    continue
-                for item in items:
-                    result = template.copy()
-                    result["group"] = group_name
-                    result["measurement"] = measurement
-                    result["result"] = item
-                    content += json.dumps(result) + "\n"
-            else:
-                result = template.copy()
-                result["group"] = group_name
-                result["measurement"] = measurement
-                result["result"] = data
-                content += json.dumps(result) + "\n"
-
-    os.makedirs(os.path.dirname(result_file), exist_ok=True)
-    with open(result_file, 'w', encoding='utf-8') as file:
-        file.write(content)
-
-def main():
-    parser = argparse.ArgumentParser(description="SLO Kubernetes resources.")
-    subparsers = parser.add_subparsers(dest="command")
-
-    # Sub-command for configure_clusterloader2
-    parser_configure = subparsers.add_parser("configure", help="Override CL2 config file")
-    parser_configure.add_argument("cpu_per_node", type=int, help="CPU per node")
-    parser_configure.add_argument("node_count", type=int, help="Number of nodes")
-    parser_configure.add_argument("node_per_step", type=int, help="Number of nodes per scaling step")
-    parser_configure.add_argument("pods_per_node", type=int, help="The number of pods per node")
-    parser_configure.add_argument("repeats", type=int, help="Number of times to repeat the deployment churn")
-    parser_configure.add_argument("operation_timeout", type=str, help="Timeout before failing the scale up test")
-    parser_configure.add_argument("provider", type=str, help="Cloud provider name")
-    parser_configure.add_argument("cilium_enabled", type=str2bool, choices=[True, False], default=False,
-                                  help="Whether cilium is enabled. Must be either True or False")
-    parser_configure.add_argument("scrape_containerd", type=str2bool, choices=[True, False], default=False,
-                                  help="Whether to scrape containerd metrics. Must be either True or False")
-    parser_configure.add_argument("cl2_override_file", type=str, help="Path to the overrides of CL2 config file")
-
-    # Sub-command for validate_clusterloader2
-    parser_validate = subparsers.add_parser("validate", help="Validate cluster setup")
-    parser_validate.add_argument("node_count", type=int, help="Number of desired nodes")
-    parser_validate.add_argument("operation_timeout", type=int, default=600, help="Operation timeout to wait for nodes to be ready")
-
-    # Sub-command for execute_clusterloader2
-    parser_execute = subparsers.add_parser("execute", help="Execute scale up operation")
-    parser_execute.add_argument("cl2_image", type=str, help="Name of the CL2 image")
-    parser_execute.add_argument("cl2_config_dir", type=str, help="Path to the CL2 config directory")
-    parser_execute.add_argument("cl2_report_dir", type=str, help="Path to the CL2 report directory")
-    parser_execute.add_argument("cl2_config_file", type=str, help="Path to the CL2 config file")
-    parser_execute.add_argument("kubeconfig", type=str, help="Path to the kubeconfig file")
-    parser_execute.add_argument("provider", type=str, help="Cloud provider name")
-    parser_execute.add_argument("scrape_containerd", type=str2bool, choices=[True, False], default=False,
-                                help="Whether to scrape containerd metrics. Must be either True or False")
-
-    # Sub-command for collect_clusterloader2
-    parser_collect = subparsers.add_parser("collect", help="Collect scale up data")
-    parser_collect.add_argument("cpu_per_node", type=int, help="CPU per node")
-    parser_collect.add_argument("node_count", type=int, help="Number of nodes")
-    parser_collect.add_argument("pods_per_node", type=int, help="The number of pods per node")
-    parser_collect.add_argument("repeats", type=int, help="Number of times to repeat the deployment churn")
-    parser_collect.add_argument("cl2_report_dir", type=str, help="Path to the CL2 report directory")
-    parser_collect.add_argument("cloud_info", type=str, help="Cloud information")
-    parser_collect.add_argument("run_id", type=str, help="Run ID")
-    parser_collect.add_argument("run_url", type=str, help="Run URL")
-    parser_collect.add_argument("result_file", type=str, help="Path to the result file")
-
-    args = parser.parse_args()
-
-    if args.command == "configure":
-        configure_clusterloader2(
-            args.cpu_per_node,
-            args.node_count,
-            args.node_per_step,
-            args.pods_per_node,
-            args.repeats,
-            args.operation_timeout,
-            args.provider,
-            args.cilium_enabled,
-            args.scrape_containerd,
-            args.cl2_override_file,
-        )
-    elif args.command == "validate":
-        validate_clusterloader2(
-            args.node_count,
-            args.operation_timeout,
->>>>>>> 85392297
         )
 
     def execute(
@@ -372,10 +165,9 @@
         run_id,
         run_url,
         test_status,
+        #pylint: disable=unused-argument
         **kwargs,
     ) -> str:
-        provider = json.loads(cloud_info)["cloud"]
-        _, _, pods_per_node, _ = calculate_config(cpu_per_node, node_count, provider, pods_per_node)
         pod_count = node_count * pods_per_node
 
         template = {

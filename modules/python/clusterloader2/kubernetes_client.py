# TODO: Move this file to a separate folder called 'clients'
from kubernetes import client, config

# https://kubernetes.io/docs/concepts/scheduling-eviction/taint-and-toleration/#taint-based-evictions
# https://kubernetes.io/docs/reference/labels-annotations-taints/
builtin_taints_keys = [
	"node.kubernetes.io/not-ready",
	"node.kubernetes.io/unreachable",
	"node.kubernetes.io/pid-pressure",
	"node.kubernetes.io/out-of-disk",
	"node.kubernetes.io/memory-pressure",
	"node.kubernetes.io/disk-pressure",
	"node.kubernetes.io/network-unavailable",
	"node.kubernetes.io/unschedulable",
	"node.cloudprovider.kubernetes.io/uninitialized",
	"node.cloudprovider.kubernetes.io/shutdown",
]

class KubernetesClient:
    def __init__(self, kubeconfig=None):
        config.load_kube_config(kubeconfig)
        self.api = client.CoreV1Api()
        self.app = client.AppsV1Api()
        self.storage = client.StorageV1Api()

    def get_app_client(self):
        return self.app

    def describe_node(self, node_name):
        return self.api.read_node(node_name)

    def get_nodes(self, label_selector=None, field_selector=None):
        return self.api.list_node(label_selector=label_selector, field_selector=field_selector).items

    def get_ready_nodes(self, label_selector=None, field_selector=None):
        """
        Get a list of nodes that are ready to be scheduled. Should apply all those conditions:
        - 'Ready' condition status is True
        - 'NetworkUnavailable' condition status is not present or is False
        - Spec unschedulable is False
        - Spec taints do not have any of the builtin taints keys with effect 'NoSchedule' or 'NoExecute'
        """
        nodes = self.get_nodes(label_selector=label_selector, field_selector=field_selector)
        return [
            node for node in nodes
            if self._is_node_schedulable(node) and self._is_node_untainted(node)
        ]

    def _is_node_schedulable(self, node):
<<<<<<< HEAD
        is_schedulable = False
        status_conditions = None
        if node and node.status and node.status.conditions:
            status_conditions = {cond.type: cond.status for cond in node.status.conditions}
            is_schedulable = (
                status_conditions.get("Ready") == "True" 
                and status_conditions.get("NetworkUnavailable") != "True"
                and node.spec.unschedulable is not True
            )
=======
        status_conditions = {cond.type: cond.status for cond in node.status.conditions}
        is_schedulable = (
            status_conditions.get("Ready") == "True"
            and status_conditions.get("NetworkUnavailable") != "True"
            and node.spec.unschedulable is not True
        )
>>>>>>> ea4f9d56
        if not is_schedulable:
            print(f"Node NOT Ready: '{node.metadata.name}' is not schedulable. status_conditions: {status_conditions}. unschedulable: {node.spec.unschedulable}")

        return is_schedulable

    def _is_node_untainted(self, node):
        if not node.spec.taints:
            return True

        for taint in node.spec.taints:
            if taint.key in builtin_taints_keys and taint.effect in ("NoSchedule", "NoExecute"):
                print(f"Node NOT Ready: '{node.metadata.name}' has taint '{taint.key}' with effect '{taint.effect}'")
                return False

        return True

    def get_pods_by_namespace(self, namespace, label_selector=None, field_selector=None):
        return self.api.list_namespaced_pod(namespace=namespace, label_selector=label_selector, field_selector=field_selector).items

    def get_running_pods_by_namespace(self, namespace=None, label_selector=None, field_selector=None):
        pods = self.get_pods_by_namespace(namespace=namespace, label_selector=label_selector, field_selector=field_selector)
        return [pod for pod in pods if pod.status.phase == "Running"]

    def get_persistent_volume_claims_by_namespace(self, namespace):
        return self.api.list_namespaced_persistent_volume_claim(namespace=namespace).items

    def get_bound_persistent_volume_claims_by_namespace(self, namespace):
        claims = self.get_persistent_volume_claims_by_namespace(namespace=namespace)
        return [claim for claim in claims if claim.status.phase == "Bound"]

    def delete_persistent_volume_claim_by_namespace(self, namespace):
        pvcs = self.get_persistent_volume_claims_by_namespace(namespace=namespace)
        for pvc in pvcs:
            try:
                self.api.delete_namespaced_persistent_volume_claim(pvc.metadata.name, namespace, body=client.V1DeleteOptions())
            except client.rest.ApiException as e:
                print(f"Error deleting PVC '{pvc.metadata.name}': {e}")

    def get_volume_attachments(self):
        return self.storage.list_volume_attachment().items

    def get_attached_volume_attachments(self):
        volume_attachments = self.get_volume_attachments()
        return [attachment for attachment in volume_attachments if attachment.status.attached]

    def create_namespace(self, namespace):
        """
        Returns the namespace object if it exists, otherwise creates it.
        """
        try:
            namespace = self.api.read_namespace(namespace)
            print(f"Namespace '{namespace.metadata.name}' already exists.")
            return namespace
        except client.rest.ApiException as e:
            if e.status == 404:
                body = client.V1Namespace(metadata=client.V1ObjectMeta(name=namespace))
                return self.api.create_namespace(body)
            raise e

    def delete_namespace(self, namespace):
        return self.api.delete_namespace(namespace)<|MERGE_RESOLUTION|>--- conflicted
+++ resolved
@@ -47,24 +47,12 @@
         ]
 
     def _is_node_schedulable(self, node):
-<<<<<<< HEAD
-        is_schedulable = False
-        status_conditions = None
-        if node and node.status and node.status.conditions:
-            status_conditions = {cond.type: cond.status for cond in node.status.conditions}
-            is_schedulable = (
-                status_conditions.get("Ready") == "True" 
-                and status_conditions.get("NetworkUnavailable") != "True"
-                and node.spec.unschedulable is not True
-            )
-=======
         status_conditions = {cond.type: cond.status for cond in node.status.conditions}
         is_schedulable = (
             status_conditions.get("Ready") == "True"
             and status_conditions.get("NetworkUnavailable") != "True"
             and node.spec.unschedulable is not True
         )
->>>>>>> ea4f9d56
         if not is_schedulable:
             print(f"Node NOT Ready: '{node.metadata.name}' is not schedulable. status_conditions: {status_conditions}. unschedulable: {node.spec.unschedulable}")
 

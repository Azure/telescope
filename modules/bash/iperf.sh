#!/bin/bash

source ./modules/bash/utils.sh

check_iperf_setup() {
  local ip_address=$1
  local version=$2
  local privatekey_path=$3

  echo "Check iperf setup"
  if [ "$version" = "3" ]; then
    command="iperf3 --version"
  else
    command="iperf"
  fi

  echo "run_ssh $privatekey_path ubuntu $ip_address $command"
  run_ssh $privatekey_path ubuntu $ip_address 2222 "$command"
  if [ "$?" -ne 0 ]; then
    echo "Command $command failed with exit code $?"
    exit 1
  fi
}

run_iperf3() {
  local ingress_ip_address=$1
  local egress_ip_address=$2
  local user_name=$3
  local ssh_port=$4
  local privatekey_path=$5
  local result_dir=$6
  local protocol_list_str=$7
  local bandwidth_list_str=$8


  mkdir -p $result_dir
  echo "Run evaluation on $egress_ip_address with user name $user_name and ssh key $privatekey_path and result path $result_dir"

  for protocol in $protocol_list_str
  do
    for bandwidth in $bandwidth_list_str
    do
      local command="iperf3 --client $ingress_ip_address --time 60 --json"

      port=20001
      if [ "$protocol" = "udp" ]; then
        command="$command --udp"
        port=20002
      fi

      echo "Wait for 1 minutes before running"
      sleep 60
      local fullCommand="$command --bandwidth ${bandwidth}M --port $port"
      echo "Run iperf3 command: $fullCommand"
      run_ssh $privatekey_path $user_name $egress_ip_address $ssh_port "$fullCommand" > $result_dir/iperf3-${protocol}-${bandwidth}.json
    done
  done
}

run_iperf2() {
  local destination_ip_address=$1
  local client_public_ip_address=$2
<<<<<<< HEAD
  local protocol=$3
  local wait_time=$4
  local privatekey_path=$5
  local server_public_ip_address=$6
  local result_dir=$7
	local iperf_properties=$8
	local bandwidth=$9
  local jumpbox_public_ip_address=${10:-''}

	echo "Run evaluation on $client_public_ip_address with destination ip $destination_ip_address and protocol $protocol and result path $result_dir"
=======
  local thread_mode=$3
  local protocol=$4
  local run_time=$5
  local wait_time=$6
  local privatekey_path=$7
  local server_public_ip_address=$8
  local result_dir=$9
  local bandwidth_list_str=${10}
  local jumpbox_public_ip_address=${11:-''}
  local iperf_properties=${12}
>>>>>>> 4188a931

  if [ -n "$jumpbox_public_ip_address" ]; then
    echo "Jumpbox public IP address is set to $jumpbox_public_ip_address, will test via jumpbox"
  fi
  
  iperf_properties="--client $destination_ip_address --time 30 --udp --bandwith 1000M --parallel 1"
  echo "Wait for $wait_time seconds before running all tests"
  sleep $wait_time

  echo "Perform a draft run to warm up the vm"
  if [ "$protocol" = "udp" ]; then
    command="iperf --enhancedreports $iperf_properties --format m  --udp --port 20002"
  else
    command="iperf --enhancedreports $iperf_properties --format m  --port 20001"
  fi
  if [ -z "$jumpbox_public_ip_address" ]; then
    echo "run_ssh $privatekey_path ubuntu $client_public_ip_address $command"
    run_ssh $privatekey_path ubuntu $client_public_ip_address 2222 "$command"
  else
    echo "run_ssh_via_jumpbox $privatekey_path ubuntu $jumpbox_public_ip_address $client_public_ip_address $command"
    run_ssh_via_jumpbox $privatekey_path ubuntu $jumpbox_public_ip_address $client_public_ip_address 2222 "$command"
  fi

	local command="iperf --enhancedreports $iperf_properties --format m"

	if [ "$protocol" = "udp" ]; then
		port=20002
	else
		port=20001
	fi
	command="$command --port $port"

	echo "Wait for 1 minutes before running"
	sleep 60

	if [ -z "$jumpbox_public_ip_address" ]; then
		echo "run_ssh $privatekey_path ubuntu $client_public_ip_address $command"
		run_ssh $privatekey_path ubuntu $client_public_ip_address 2222 "$command" > $result_dir/iperf2-${protocol}-${bandwidth}.log
	else
		echo "run_ssh_via_jumpbox $privatekey_path ubuntu $jumpbox_public_ip_address $client_public_ip_address $command"
		run_ssh_via_jumpbox $privatekey_path ubuntu $jumpbox_public_ip_address $client_public_ip_address 2222 "$command" > $result_dir/iperf2-${protocol}-${bandwidth}.log
	fi
	# for debug
	echo ======== iperf2-${protocol}-${bandwidth}.log ========
	cat $result_dir/iperf2-${protocol}-${bandwidth}.log
}

collect_result_iperf3() {
  local result_dir=$1
  local egress_ip_address=$2
  local ingress_ip_address=$3
  local cloud_info=$4
  local run_id=$5
  local protocol_list_str=$6
  local bandwidth_list_str=$7

  touch $result_dir/results.json

  for protocol in $protocol_list_str
  do
    for bandwidth in $bandwidth_list_str
    do
      iperf_result="$result_dir/iperf3-${protocol}-${bandwidth}.json"
      cat $iperf_result
      iperf_info=$(python3 ./modules/python/iperf3/parser.py $protocol $iperf_result)

      if echo "$iperf_info" | jq '.timestamp' > /dev/null; then
        timestamp=$(echo "$iperf_info" | jq -r '.timestamp')
      else
				timestamp="$(date -u +"%Y-%m-%dT%H:%M:%SZ")"
      fi

      data=$(jq --null-input \
        --arg timestamp "$timestamp" \
        --arg metric "$protocol" \
        --arg target_bw "$bandwidth" \
        --arg unit "Mbits/sec" \
        --arg iperf_info "$iperf_info" \
        --arg cloud_info "$cloud_info" \
        --arg egress_ip "$egress_ip_address" \
        --arg ingress_ip "$ingress_ip_address" \
        --arg run_id "$run_id" \
        '{timestamp: $timestamp, metric: $metric, target_bandwidth: $target_bw, unit: $unit, iperf_info: $iperf_info, cloud_info: $cloud_info, egress_ip: $egress_ip, ingress_ip: $ingress_ip, run_id: $run_id}')

      echo $data >> $result_dir/results.json
    done
  done
}

collect_result_iperf2() {
  local result_dir=$1
  local egress_ip_address=$2
  local ingress_ip_address=$3
  local cloud_info=$4
  local run_id=$5
  local run_url=$6
  local protocol=$7
  local bandwidth=$8

  touch $result_dir/results.json

	iperf_result="$result_dir/iperf2-${protocol}-${bandwidth}.log"
	cat $iperf_result
	iperf_info=$(python3 ./modules/python/iperf2/parser.py $protocol $iperf_result)

	os_info="{}"

	data=$(jq --null-input \
		--arg timestamp "$(date -u +"%Y-%m-%dT%H:%M:%SZ")" \
		--arg metric "$protocol" \
		--arg target_bw "$bandwidth" \
		--arg unit "Mbits/sec" \
		--arg iperf_info "$iperf_info" \
		--arg os_info "$os_info" \
		--arg cloud_info "$cloud_info" \
		--arg egress_ip "$egress_ip_address" \
		--arg ingress_ip "$ingress_ip_address" \
		--arg run_id "$run_id" \
		--arg run_url "$run_url" \
		'{timestamp: $timestamp, metric: $metric, target_bandwidth: $target_bw, unit: $unit, iperf_info: $iperf_info, os_info: $os_info, cloud_info: $cloud_info, egress_ip: $egress_ip, ingress_ip: $ingress_ip, run_id: $run_id, run_url: $run_url}')

	echo $data >> $result_dir/results.json
}<|MERGE_RESOLUTION|>--- conflicted
+++ resolved
@@ -60,7 +60,6 @@
 run_iperf2() {
   local destination_ip_address=$1
   local client_public_ip_address=$2
-<<<<<<< HEAD
   local protocol=$3
   local wait_time=$4
   local privatekey_path=$5
@@ -71,18 +70,6 @@
   local jumpbox_public_ip_address=${10:-''}
 
 	echo "Run evaluation on $client_public_ip_address with destination ip $destination_ip_address and protocol $protocol and result path $result_dir"
-=======
-  local thread_mode=$3
-  local protocol=$4
-  local run_time=$5
-  local wait_time=$6
-  local privatekey_path=$7
-  local server_public_ip_address=$8
-  local result_dir=$9
-  local bandwidth_list_str=${10}
-  local jumpbox_public_ip_address=${11:-''}
-  local iperf_properties=${12}
->>>>>>> 4188a931
 
   if [ -n "$jumpbox_public_ip_address" ]; then
     echo "Jumpbox public IP address is set to $jumpbox_public_ip_address, will test via jumpbox"

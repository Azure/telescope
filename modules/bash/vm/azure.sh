#!/bin/bash

# Description:
#   This function gets the names of disk instances by resource group(run id).
#
# Parameters:
#  - $1: run_id: the ID of the test run (e.g. c23f34-vf34g34g-3f34gf3gf4-fd43rf3f43)
# 
# Returns: name of the VM instance
# Usage: get_vm_instances_by_run_id <run_id>
get_vm_instances_name_by_run_id() {
    local resource_group=$1

    echo $(az resource list --resource-type Microsoft.Compute/virtualMachines --query "[?(tags.run_id == '"$resource_group"')].name" --output tsv)
}

# Description:
#   This function gets the VM info by name and resource group.
#
# Parameters:
#   - $1: The name of the VM (e.g. my-vm)
#   - $2: The resource group under which the VM was created (e.g. rg-my-vm)
#
# Returns: VM info
# Usage: get_vm_info <vm_name> <resource_group>
get_vm_info() {
    local vm_name=$1
    local resource_group=$2

    az vm show --name "$vm_name" --resource-group "$resource_group" --output json
}

# Description:
#   This function is used to create a VM in Azure.
#
# Parameters:
#   - $1: The name of the VM (e.g. my-vm)
#   - $2: The size of the VM (e.g. Standard_D2ds_v5)
#   - $3: The full URN of the OS image the VM will use (e.g. canonical:0001-com-ubuntu-server-focal:20_04-lts-gen2:latest)
#   - $4: The region where the VM will be created (e.g. us-east-1)
#   - $5: The resource group to use (e.g. rg-my-vm)
#   - $6: The NIC(s) to use (e.g. my-nic)
#   - $7: The PIP to ping to check if the VM is running (e.g. 8.8.8.8)
#   - $8: The port to ping on the PIP (e.g. 22)
#   - $9: [optional] The security type to use (e.g. Standard, default value is TrustedLaunch)
#   - $10: [optional] The storage type to use (e.g. Premium_LRS, default value is Standard_LRS)
#   - $11: [optional] The timeout to use (e.g. 300, default value is 300)
#   - $12: [optional] The tags to use (e.g. "'owner=azure_devops' 'creation_time=2024-03-11T19:12:01Z'", default value is empty)
#   - $13: [optional] The admin username to use (e.g. my_username, default value is azureuser)
#   - $14: [optional] The admin password to use (e.g. my_password, default value is Azur3User!FTW)
#
# Usage: create_vm <vm_name> <vm_size> <vm_os> <region> <resource_group> <nics> <pip> [port] [security_type] [storage_type] [timeout] [tags] [admin_username] [admin_password]
create_vm() {
    local vm_name=$1
    local vm_size=$2
    local vm_os=$3
    local region=$4
    local resource_group=$5
    local nics=$6
    local pip=$7
    local port="${8:-"22"}"
    local security_type="${9:-"TrustedLaunch"}"
    local storage_type="${10:-"Standard_LRS"}"
    local timeout="${11:-"300"}"
    local tags="${12:-"''"}"
    local admin_username="${13:-"azureuser"}"
    local admin_password="${14:-"Azur3User!FTW"}"

    local ssh_file="/tmp/ssh-$vm_name-$(date +%s).txt"
    local cli_file="/tmp/cli-$vm_name-$(date +%s).txt"
    local error_file="/tmp/$vm_name-create_vm-error.txt"
    local output_file="/tmp/$vm_name-create_vm-output.txt"

    local start_time=$(date +%s)

    if [[ -n "$nics" ]]; then
        az vm create  --resource-group "$resource_group" --name "$vm_name" --size "$vm_size" --image "$vm_os" --nics "$nics" --location "$region" --admin-username "$admin_username" --admin-password "$admin_password" --security-type "$security_type" --storage-sku "$storage_type" --nic-delete-option delete --os-disk-delete-option delete --no-wait --output json --tags $tags 2>"$error_file" > "$output_file"
    else
        az vm create  --resource-group "$resource_group" --name "$vm_name" --size "$vm_size" --image "$vm_os" --location "$region" --admin-username "$admin_username" --admin-password "$admin_password" --security-type "$security_type" --storage-sku "$storage_type" --nic-delete-option delete --os-disk-delete-option delete --output json --no-wait --tags $tags 2>"$error_file" > "$output_file"
    fi

    local exit_code=$?

    if [[ $exit_code -eq 0 ]]; then
        (get_connection_timestamp "$pip" "$port" "$timeout" > "$ssh_file" ) &
        (get_running_state_timestamp "$vm_name" "$resource_group" "$timeout" > "$cli_file" ) &
        wait
    fi

    echo "$(create_vm_output "$vm_name" "$start_time" "$ssh_file" "$cli_file" "$error_file" "$exit_code")"
}

# Description:
#   This function is used to delete a VM in Azure.
#
# Parameters:
#   - $1: The name of the VM (e.g. my-vm)
#   - $2: The resource group under which the VM was created (e.g. rg-my-vm)
#
# Usage: delete_vm <vm_name> <resource_group>
delete_vm() {
    local vm_name=$1
    local resource_group=$2

    az vm delete --resource-group "$resource_group" --name "$vm_name" --force-deletion true --yes --output json 2> "/tmp/$vm_name-delete_vm-error.txt" > "/tmp/$vm_name-delete_vm-output.txt"

    exit_code=$?

    (
        set -Ee
        function _catch {
            echo $(jq -c -n \
                --arg vm_name "$vm_name" \
            '{succeeded: "false", vm_name: $vm_name, vm_data: {error: "Unknown error"}}') | sed -E 's/\\n|\\r|\\t|\\s| /\|/g'
        }
        trap _catch ERR

        vm_data=$(cat "/tmp/$vm_name-delete-vm-output.txt")
        error=$(cat "/tmp/$vm_name-delete-vm-error.txt")

        if [[ $exit_code -eq 0 ]]; then
            echo $(jq -c -n \
                --arg vm_name "$vm_name" \
                --argjson vm_data "{}" \
            '{succeeded: "true", vm_name: $vm_name, vm_data: $vm_data}') | sed -E 's/\\n|\\r|\\t|\\s| /\|/g'
        else
            if [[ -n "$error" ]] && [[ "${error:0:8}" == "ERROR: {" ]]; then
                echo $(jq -c -n \
                    --arg vm_name "$vm_name" \
                    --argjson vm_data "${error:7}" \
                '{succeeded: "false", vm_name: $vm_name, vm_data: {error: $vm_data}}') | sed -E 's/\\n|\\r|\\t|\\s| /\|/g'
            else
                echo $(jq -c -n \
                    --arg vm_name "$vm_name" \
                    --arg vm_data "$error" \
                '{succeeded: "false", vm_name: $vm_name, vm_data: {error: $vm_data}}') | sed -E 's/\\n|\\r|\\t|\\s| /\|/g'
            fi
        fi
    )
}

# Description:
#   This function is used to create a PIP in Azure.
#
# Parameters:
#   - $1: The resource group under which the VM was created (e.g. rg-my-vm)
#   - $2: The name of the PIP (e.g. pip_my-vm)
#   - $3: The region where the PIP will be created (e.g. eastus)
#   - $4: [optional] The tags to use (e.g. "'owner=azure_devops' 'creation_time=2024-03-11T19:12:01Z'", default value is empty)
#
# Notes:
#   - the Public IP is returned if no errors occurred
#
# Usage: create_pip <resource_group> <pip_name> <region> [tags]
create_pip() {
    local resource_group=$1
    local pip_name=$2
    local region=$3
    local tags="${4:-"''"}"

    pip=$(az network public-ip create --resource-group "$resource_group" --name "$pip_name" --sku "Standard" --location "$region" --zone 1 2 3 --tags $tags --output json)
    echo "$pip" | jq -r ".publicIp.ipAddress"
}

# Description:
#   This function is used to create a NIC in Azure.
#
# Parameters:
#   - $1: The name of the NIC (e.g. nic_my-vm)
#   - $2: The resource group under which the VM was created (e.g. rg-my-vm)
#   - $3: The PIP name used for the NIC creation (e.g. pip_my-vm)
#   - $4: The NSG name used for the NIC creation (e.g. nsg_my-vm)
#   - $5: [optional] The name of the VNet to use (e.g. my-vnet, default value is vnet_<nic_name>)
#   - $6: [optional] The name of the subnet to use (e.g. my-subnet, default value is subnet_<nic_name>)
#   - $7: [optional] Whether to use accelerated networking (e.g. true, default value is true)
#   - $8: [optional] The tags to use (e.g. "'owner=azure_devops' 'creation_time=2024-03-11T19:12:01Z'", default value is empty)
#
# Notes:
#   - the NIC name is returned if no errors occurred
#
# Usage: create_nic <nic_name> <resource_group> <pip_name> <nsg_name> [vnet] [subnet] [accelerated_networking] [tags]
create_nic() {
    local nic_name=$1
    local resource_group=$2
    local pip_name=$3
    local nsg_name=$4
    local vnet="${5:-"vnet_$nic_name"}"
    local subnet="${6:-"subnet_$nic_name"}"
    local accelerated_networking="${7:-"true"}"
    local tags="${8:-"''"}"

    if az network nic create --resource-group "$resource_group" --name "$nic_name" --vnet-name "$vnet" --subnet "$subnet" --accelerated-networking "$accelerated_networking" --public-ip-address "$pip_name" --network-security-group "$nsg_name" --tags $tags --output none; then
        echo "$nic_name"
    fi
}

# Description:
#   This function is used to delete a NIC in Azure.
#
# Parameters:
#   - $1: The name of the NIC (e.g. nic_my-vm)
#   - $2: The resource group under which the VM was created (e.g. rg-my-vm)
#
# Notes:
#   - the NIC name is returned if no errors occurred
#
# Usage: delete_nic <nic_name> <resource_group>
delete_nic() {
    local nic_name=$1
    local resource_group=$2

    if az network nic delete --resource-group "$resource_group" --name "$nic_name" --output none; then
        echo "$nic_name"
    fi
}

# Description:
#   This function is used to delete a PIP in Azure.
#
# Parameters:
#   - $1: The name of the PIP (e.g. pip_my-vm)
#   - $2: The name of the NIC (e.g. nic_my-vm)
#   - $3: The resource group under which the VM was created (e.g. rg-my-vm)
#
# Notes:
#   - the PIP name is returned if no errors occurred
#
# Usage: delete_pip <pip_name> <resource_group>
delete_pip() {
    local pip_name=$1
    local nic_name=$2
    local resource_group=$3

    try_dealloc=$(az network nic ip-config update --resource-group "$resource_group" --nic-name "$nic_name" --name "ipconfig1" --public-ip-address null --output none)

    if az network public-ip delete --resource-group "$resource_group" --name "$pip_name" --output none; then
        echo "$pip_name"
    fi
}

# Description:
#   This function is used to install CSE extension on a VM
#
# Parameters:
#   - $1: The name of the VM (e.g. my-vm)
#   - $2: The resource group under which the VM was created (e.g. rg-my-vm)
#   - $3: [optional] Commands to execute (e.g. '{"commandToExecute": "echo Hello World"}')
#
# Notes:
#   - an object with keys 'succeeded' and 'data' is returned, representing if the installation was successful or not and the command response
#
# Usage: install_vm_extension <vm_name> <resource_group> [command]
install_vm_extension() {
    local vm_name=$1
    local resource_group=$2
    local command=${3:-'{"commandToExecute": "echo Hello World"}'}

    az vm extension set \
        --resource-group "$resource_group" \
        --vm-name "$vm_name" \
        --name "CustomScript" \
        --publisher "Microsoft.Azure.Extensions" \
        --settings "$command" 2> /tmp/$resource_group-$vm_name-install-extension-error.txt > /tmp/$resource_group-$vm_name-install-extension-output.txt

    exit_code=$?

    (
        extension_data=$(cat /tmp/$resource_group-$vm_name-install-extension-output.txt)
        error=$(cat /tmp/$resource_group-$vm_name-install-extension-error.txt)

        if [[ $exit_code -eq 0 ]]; then
            echo $(jq -c -n \
                --argjson extension_data "$extension_data" \
            '{succeeded: "true", data: $extension_data}')
        else
            echo $(jq -c -n \
                --arg error "$error" \
            '{succeeded: "false", data: {error: $error}}')
        fi
    )
}

# Description:
<<<<<<< HEAD
#   This function is used to run a command on a VM
=======
#   This function checks the status of a VM in Azure.
>>>>>>> 6c580323
#
# Parameters:
#   - $1: The name of the VM (e.g. my-vm)
#   - $2: The resource group under which the VM was created (e.g. rg-my-vm)
<<<<<<< HEAD
#   - $3: [optional] Commands to execute (e.g. 'echo "Hello world"')
#
# Notes:
#   - an object with keys 'succeeded' and 'data' is returned, representing if the execution of the command was successful or not and the command response
#
# Usage: run_command <vm_name> <resource_group> [command]
run_command() {
    local vm_name=$1
    local resource_group=$2
    local command=${3:-'echo "Hello world"'}

    az vm run-command invoke \
        --resource-group "$resource_group" \
        --name "$vm_name" \
        --command-id RunShellScript \
        --scripts "$command" 2> /tmp/$resource_group-$vm_name-run-command-error.txt > /tmp/$resource_group-$vm_name-run-command-output.txt

    exit_code=$?

    (
        run_command_data=$(cat /tmp/$resource_group-$vm_name-run-command-output.txt)
        error=$(cat /tmp/$resource_group-$vm_name-run-command-error.txt)

        if [[ $exit_code -eq 0 ]]; then
            echo $(jq -c -n \
                --argjson run_command_data "$run_command_data" \
            '{succeeded: "true", data: $run_command_data}')
        else
            echo $(jq -c -n \
                --arg error "$error" \
                '{succeeded: "false", data: {error: $error}}')
        fi
    )
=======
#   - $3: The timeout value in seconds (e.g. 300)
#
# Returns: true if the VM has the expected status within the timeout, false otherwise
# Usage: get_running_state_timestamp <vm_name> <resource_group> <timeout>
get_running_state_timestamp() {
    local vm_name=$1
    local resource_group=$2
    local timeout=$3

    local error_file="/tmp/azure-cli-"$(date +%s)"-error.txt"
    az vm wait --timeout $timeout -g "$resource_group" -n "$vm_name" --interval 15 --created 2> $error_file
    local exit_code=$?


    if [[ $exit_code -eq 0 ]]; then
        echo $(jq -c -n \
            --arg timestamp "$(date +%s)" \
        '{success: "true", timestamp: $timestamp}')
    else
        echo $(jq -c -n \
            --arg error "$(cat $error_file)" \
        '{sucess: "false", error: $error}')
    fi
}

# Description:
#   This method processes the results of SSH and CLI commands and returns the appropriate response.

# Parameters:
#   - $1: The name of the VM (e.g. my-vm)
#   - $2: The start time of the command execution
#   - $3: The SSH file path
#   - $4: The CLI file path
#   - $5: The error file path
#   - $6: The create command exit code
#
# Returns: The response JSON string
# Usage: process_result <vm_name> <start_time> <ssh_file> <cli_file> <error_file> <command_exit_code>
create_vm_output() {
    local vm_name="$1"
    local start_time="$2"
    local ssh_file="$3"
    local cli_file="$4"
    local error_file="$5"
    local command_exit_code="$6"

    set -Ee
    function _catch {
        echo $(jq -c -n \
            --arg vm_name "$instance_name" \
        '{succeeded: "false", vm_name: $vm_name, vm_data: {error: "Unknown error"}}') | sed -E 's/\\n|\\r|\\t|\\s| /\|/g'
    }
    trap _catch ERR

    local error=$(cat "$error_file")

    if [[ -n "$error" && $command_exit_code -ne 0 ]]; then
        if [[ "${error:0:8}" == "ERROR: {" ]]; then
            echo $(jq -c -n \
                --arg vm_name "$vm_name" \
                --argjson vm_data "${error:7}" \
            '{succeeded: "false", vm_name: $vm_name, vm_data: {error: $vm_data}}') | sed -E 's/\\n|\\r|\\t|\\s| /\|/g'
        else
            echo $(jq -c -n \
                --arg vm_name "$vm_name" \
                --arg vm_data "$error" \
            '{succeeded: "false", vm_name: $vm_name, vm_data: {error: $vm_data}}') | sed -E 's/\\n|\\r|\\t|\\s| /\|/g'
        fi
    elif [[ "$command_exit_code" -ne 0 ]]; then
        echo $(jq -c -n \
            --arg vm_name "$vm_name" \
            --arg command_exit_code "$command_exit_code" \
        '{succeeded: "false", vm_name: $vm_name, vm_data: {error: "Command exited with code $command_exit_code. No error available."}}') | sed -E 's/\\n|\\r|\\t|\\s| /\|/g'
    else
        echo "$(process_results "$ssh_file" "$cli_file" "$error_file" "$start_time" "$vm_name" )"
    fi
>>>>>>> 6c580323
}<|MERGE_RESOLUTION|>--- conflicted
+++ resolved
@@ -281,16 +281,11 @@
 }
 
 # Description:
-<<<<<<< HEAD
 #   This function is used to run a command on a VM
-=======
-#   This function checks the status of a VM in Azure.
->>>>>>> 6c580323
-#
-# Parameters:
-#   - $1: The name of the VM (e.g. my-vm)
-#   - $2: The resource group under which the VM was created (e.g. rg-my-vm)
-<<<<<<< HEAD
+#
+# Parameters:
+#   - $1: The name of the VM (e.g. my-vm)
+#   - $2: The resource group under which the VM was created (e.g. rg-my-vm)
 #   - $3: [optional] Commands to execute (e.g. 'echo "Hello world"')
 #
 # Notes:
@@ -324,7 +319,14 @@
                 '{succeeded: "false", data: {error: $error}}')
         fi
     )
-=======
+}
+
+# Description:
+#   This function checks the status of a VM in Azure.
+#
+# Parameters:
+#   - $1: The name of the VM (e.g. my-vm)
+#   - $2: The resource group under which the VM was created (e.g. rg-my-vm)
 #   - $3: The timeout value in seconds (e.g. 300)
 #
 # Returns: true if the VM has the expected status within the timeout, false otherwise
@@ -401,5 +403,4 @@
     else
         echo "$(process_results "$ssh_file" "$cli_file" "$error_file" "$start_time" "$vm_name" )"
     fi
->>>>>>> 6c580323
 }
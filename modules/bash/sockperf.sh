--- conflicted
+++ resolved
@@ -29,14 +29,10 @@
   local ingress_ip_address=$3
   local cloud_info=$4
   local run_id=$5
-<<<<<<< HEAD
-  local protocol=$6
-  local datapath=$7
-=======
   local run_url=$6
   local protocol=$7
->>>>>>> fee4ea11
-
+  local datapath=$8
+  
   touch $result_dir/results.json
 
   sockperf_result="$result_dir/sockperf-${protocol}.log"
@@ -53,13 +49,9 @@
     --arg egress_ip "$egress_ip_address" \
     --arg ingress_ip "$ingress_ip_address" \
     --arg run_id "$run_id" \
-<<<<<<< HEAD
+    --arg run_url "$run_url" \
     --arg datapath "$datapath" \
-    '{timestamp: $timestamp, metric: $metric, unit: $unit, sockperf_info: $sockperf_info, cloud_info: $cloud_info, egress_ip: $egress_ip, ingress_ip: $ingress_ip, run_id: $run_id, datapath: $datapath}')
-=======
-    --arg run_url "$run_url" \
-    '{timestamp: $timestamp, metric: $metric, unit: $unit, sockperf_info: $sockperf_info, cloud_info: $cloud_info, egress_ip: $egress_ip, ingress_ip: $ingress_ip, run_id: $run_id, run_url: $run_url}')
->>>>>>> fee4ea11
+    '{timestamp: $timestamp, metric: $metric, unit: $unit, sockperf_info: $sockperf_info, cloud_info: $cloud_info, egress_ip: $egress_ip, ingress_ip: $ingress_ip, run_id: $run_id, run_url: $run_url, datapath: $datapath}')
 
   echo $data >> $result_dir/results.json
 }
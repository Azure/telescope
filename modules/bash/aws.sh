--- conflicted
+++ resolved
@@ -95,7 +95,6 @@
   echo  $lb_dns_name
 }
 
-<<<<<<< HEAD
 aws_create_vpc_peering(){
   local RUN_ID=$1
   local REGIONS=$2
@@ -157,7 +156,8 @@
   #Verify Route table is updated 
   aws ec2 describe-route-tables --route-table-ids $client_route_table --region $client_vpc_region
   aws ec2 describe-route-tables --route-table-ids $server_route_table --region $server_vpc_region
-=======
+}
+
 aws_eks_deploy_fio()
 {
   local region=$1
@@ -194,5 +194,4 @@
   
   kubectl apply -f "${file_source}/pvc.yml"
   kubectl apply -f "${file_source}/fio.yml"
->>>>>>> a6c815b7
 }
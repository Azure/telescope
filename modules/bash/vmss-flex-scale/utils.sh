#!/bin/bash

# Description:
#   This function is used to generate a VMSS name
#
# Parameters:
#   - $1: The run id
#
# Notes:
#   - the VMSS name is truncated to 15 characters due to Windows limitations
#
# Usage: get_vmss_name <run_id>
get_vmss_name() {
    local run_id=$1

    local vmss_name="vmss-$run_id"
    vmss_name="${vmss_name:0:15}"
    vmss_name="${vmss_name%-}"

    echo "$vmss_name"
}

# Description:
#   This function is used to measure the time it takes to create and delete a VMSS and save results in JSON format
#
# Parameters:
#   - $1: cloud: The cloud provider (e.g. azure, aws, gcp)
#   - $2: vmss_name: The name of the VMSS (e.g. vmss-1-1233213123)
#   - $3: vm_size: The size of the VM used in the VMSS (e.g. c3-highcpu-4)
#   - $4: vm_os: The OS identifier the VM will use (e.g. projects/ubuntu-os-cloud/global/images/ubuntu-2004-focal-v20240229)
#   - $5: instances: The number of VM instances in the VMSS (e.g. 1)
#   - $6: scale: Should the scenario scale up/down by one unit (e.g. false)
#   - $7: vm_scale_instances_target: The target number of instances to scale to (e.g. 10)
#   - $8: scaling_step: The number of instances to scale up/down by (e.g. 1)
#   - $9: region: The region where the VMSS will be created (e.g. us-east1)
#   - $10: run_id: The run id
#   - $11: network_security_group: The network security group (eg. my-nsg)
#   - $12: vnet_name: The virtual network name (e.g. my-vnet)
#   - $13: subnet: The subnet (e.g. my-subnet)
#   - $14: security_type: The security type (e.g. TrustedLaunch)
<<<<<<< HEAD
#   - $15: lt_name: The launch template name (e.g. my-launch-template)
#   - $16: result_dir: The result directory where to place the results in JSON format
#   - $17: tags: The tags to use (e.g. "owner=azure_devops,creation_time=2024-03-11T19:12:01Z")
#
# Usage: measure_create_delete_vmss <cloud> <vmss_name> <vm_size> <vm_os> <instances> <scale> <vm_scale_instances_target> <scaling_step> <run_id> <region> <network_security_group> <vnet_name> <subnet> <security_type> <lt_name> <result_dir> <tags>
=======
#   - $15: result_dir: The result directory where to place the results in JSON format
#   - $16: tags: The tags to use (e.g. "owner=azure_devops,creation_time=2024-03-11T19:12:01Z")
#
# Usage: measure_create_delete_vmss <cloud> <vmss_name> <vm_size> <vm_os> <instances> <scale> <vm_scale_instances_target> <scaling_step> <region> <run_id> <network_security_group> <vnet_name> <subnet> <security_type> <result_dir> <tags>
>>>>>>> c89ee90b
measure_create_scale_delete_vmss() {
    local cloud=$1
    local vmss_name=$2
    local vm_size=$3
    local vm_os=$4
    local vm_instances=$5
    local scale=$6
    local vm_scale_instances_target=$7
    local scaling_step=$8
    local region=$9
    local run_id=${10}
    local network_security_group=${11}
    local vnet_name=${12}
    local subnet=${13}
    local security_type=${14}
<<<<<<< HEAD
    local lt_name=${15}
    local result_dir=${16}
    local tags=${17}
=======
    local result_dir=${15}
    local tags=${16}
>>>>>>> c89ee90b

    local test_details="{ \
        \"cloud\": \"$cloud\", \
        \"name\": \"$vmss_name\", \
        \"vm_size\": \"$vm_size\", \
        \"vm_os\": \"$vm_os\", \
        \"vm_instances\": \"$vm_instances\", \
        \"scale\": \"$scale\", \
<<<<<<< HEAD
		\"vm_scale_instances_target\": \"$vm_scale_instances_target\", \
		\"scaling_step\": \"$scaling_step\", \
=======
        \"vm_scale_instances_target\": \"$vm_scale_instances_target\", \
        \"scaling_step\": \"$scaling_step\", \
>>>>>>> c89ee90b
        \"region\": \"$region\", \
        \"network_security_group\": \"$network_security_group\", \
        \"vnet_name\": \"$vnet_name\", \
        \"subnet\": \"$subnet\", \
        \"security_type\": \"$security_type\""
    
    echo "Measuring $cloud VMSS creation/deletion for with the following details: 
        - VMSS name: $vmss_name
        - VM size: $vm_size
        - VM OS: $vm_os
<<<<<<< HEAD
		- Instances: $vm_instances
        - Scale: $scale
        - VM Scale Instances Target: $vm_scale_instances_target
		- Scaling Step: $scaling_step
=======
        - Instances: $vm_instances
        - Scale: $scale
        - VM Scale Instances Target: $vm_scale_instances_target
        - Scaling Step: $scaling_step
>>>>>>> c89ee90b
        - Region: $region
        - Network Security Group: $network_security_group
        - VNet: $vnet_name
        - Subnet: $subnet
        - Security type: $security_type
        - Tags: $tags"

    set -x
    
    vmss_id=$(measure_create_vmss "$cloud" "$vmss_name" "$vm_size" "$vm_os" "$vm_instances" "$region" "$run_id" "$network_security_group" "$vnet_name" "$subnet" "$security_type" "$result_dir" "$test_details" "$tags")

<<<<<<< HEAD
    if [ -n "$scale" ] && [ "$scale" == "True" ]; then
=======
    if [ -n "$scale" ] && [ "$scale" = "True" ]; then
>>>>>>> c89ee90b
        for ((i=$((vm_instances + scaling_step)) ; i<=$vm_scale_instances_target; i+=$scaling_step)); do
            measure_scale_vmss "$cloud" "$vmss_name" "$region" "$run_id" "$i" "scale_up_vmss" "$result_dir" "$test_details"
        done

        for ((i=$((vm_scale_instances_target - scaling_step)); i>=$vm_instances; i-=$scaling_step)); do
            measure_scale_vmss "$cloud" "$vmss_name" "$region" "$run_id" "$i" "scale_down_vmss" "$result_dir" "$test_details"
        done
    fi

    if [ -n "$vmss_id" ] && [[ "$vmss_id" != Error* ]]; then
        vmss_id=$(measure_delete_vmss "$cloud" "$vmss_id" "$region" "$run_id" "$result_dir" "$test_details")
    fi

    if [[ "$cloud" == "aws" ]]; then
        delete_lt "$lt_name"
    fi
}

# Description:
#   This function is used to measure the time it takes to create a VMSS and save the results in JSON format
#
# Parameters:
#   - $1: cloud: The cloud provider (e.g. azure, aws, gcp)
#   - $2: vmss_name: The name of the VMSS (e.g. vmss-1-1233213123)
#   - $3: vm_size: The size of the VM used in the VMSS (e.g. c3-highcpu-4)
#   - $4: vm_os: The OS identifier the VM will use (e.g. projects/ubuntu-os-cloud/global/images/ubuntu-2004-focal-v20240229)
#   - $5: instances: The number of VM instances in the VMSS (e.g. 1)
#   - $6: region: The region where the VMSS will be created (e.g. us-east1)
#   - $7: run_id: The run id
#   - $8: network_security_group: The network security group (eg. my-nsg)
#   - $9: vnet_name: The virtual network name (e.g. my-vnet)
#   - $10: subnet: The subnet (e.g. my-subnet)
#   - $11: security_type: The security type (e.g. TrustedLaunch)
#   - $12: result_dir: The result directory where to place the results in JSON format
#   - $13: test_details: The test details in JSON format
#   - $14: tags: The tags to use (e.g. "owner=azure_devops,creation_time=2024-03-11T19:12:01Z")
#
# Notes:
#   - the VMSS ID is returned if no errors occurred
#
# Usage: measure_create_vmss <cloud> <vmss_name> <vm_size> <vm_os> <vm_instances> <region> <run_id> <network_security_group> <vnet_name> <subnet> <security_type> <result_dir> <test_details> <tags>
measure_create_vmss() {
    local cloud=$1
    local vmss_name=$2
    local vm_size=$3
    local vm_os=$4
    local vm_instances=$5
    local region=$6
    local run_id=$7
    local network_security_group=$8
    local vnet_name=$9
    local subnet=${10}
    local security_type=${11}
    local result_dir=${12}
    local test_details=${13}
    local tags=${14}

    local creation_succeeded=false
    local creation_time=-1
    local vmss_id="$vmss_name"
    local output_vmss_data="{ \"vmss_data\": {}}"

    local start_time=$(date +%s)

    if [[ "$cloud" == "aws" ]]; then
        create_lt "$lt_name" "$vm_size" "$vm_os"
    fi
    case $cloud in
        azure)
            vmss_data=$(create_vmss "$vmss_name" "$vm_size" "$vm_os" "$vm_instances" "$region" "$run_id" "$network_security_group" "$vnet_name" "$subnet" "$security_type" "$tags")
        ;;
        aws)
            vmss_data=$(create_asg "$vmss_name" "$vm_instances" "$vm_scale_instances_target" "$lt_name" "$region" "$tags")
        ;;
        gcp)
            # GCP Method call
            echo "GCP not implemented yet."
            exit 1
        ;;
        *)
            exit 1 # cloud provider unknown
        ;;
    esac

    wait
    end_time=$(date +%s)

    if [[ -n "$vmss_data" ]]; then
        succeeded=$(echo "$vmss_data" | jq -r '.succeeded')
        if [[ "$succeeded" == "true" ]]; then
            output_vmss_data=$vmss_data
            vmss_id=$(echo "$vmss_data" | jq -r '.vmss_name')
            creation_time=$((end_time - start_time))
            creation_succeeded=true
        else
            temporary_vmss_data=$(echo "$vmss_data" | jq -r '.vmss_data')
            if [[ -n "$temporary_vmss_data" ]]; then
                output_vmss_data=$vmss_data
            fi
        fi
    fi

    result="$test_details, \
        \"vmss_id\": \"$vmss_id\", \
        \"vmss_data\": $(jq -c -n \
          --argjson vmss_data "$(echo "$output_vmss_data" | jq -r '.vmss_data')" \
          '$vmss_data'), \
        \"vm_target_instances\": \"$vm_instances\", \
        \"operation\": \"create_vmss\", \
        \"time\": \"$creation_time\", \
        \"succeeded\": \"$creation_succeeded\" \
    }"

    mkdir -p "$result_dir"
    echo $result > "$result_dir/creation-$cloud-$vmss_name-$vm_instances-$(date +%s).json"

    if [[ "$creation_succeeded" == "true" ]]; then
        echo "$vmss_id"
    fi
}

# Description:
#   This function is used to measure the time it takes to scale a VMSS and save results in JSON format
#
# Parameters:
#   - $1: cloud: The cloud provider (e.g. azure, aws, gcp)
#   - $2: vmss_name: The name of the VMSS (e.g. vmss-1-1233213123)
#   - $3: region: The region where the VMSS will be created (e.g. us-east1)
#   - $4: run_id: The run id
#   - $5: new_capacity: The new capacity for the VMSS (e.g. 20)
#   - $6: scale_type: A parameter that lets us know if we need to scale up or down
#   - $7: result_dir: The result directory where to place the results in JSON format
#   - $8: test_details: The test details in JSON format
#
# Notes:
#   - the VMSS ID is returned if no errors occurred
#
# Usage: measure_delete_vmss <cloud> <vmss_name> <region> <run_id> <new_capacity> <scale_type> <result_dir> <test_details>
measure_scale_vmss() {
    local cloud=$1
    local vmss_name=$2
    local region=$3
    local run_id=$4
    local new_capacity=$5
    local scale_type=$6
    local result_dir=$7
    local test_details=$8

    local scaling_succeeded=false
    local scaling_time=-1
    local output_vmss_data="{ \"vmss_data\": {}}"

    local start_time=$(date +%s)
    case $cloud in
        azure)
            vmss_data=$(scale_vmss "$vmss_name" "$run_id" "$new_capacity")
        ;;
        aws)
            vmss_data=$(scale_asg "$vmss_name" "$new_capacity")
        ;;
        gcp)
            # GCP Method call
            echo "GCP not implemented yet."
            exit 1
        ;;
        *)
            exit 1 # cloud provider unknown
        ;;
    esac

    wait
    end_time=$(date +%s)

    if [[ -n "$vmss_data" ]]; then
        succeeded=$(echo "$vmss_data" | jq -r '.succeeded')
        if [[ "$succeeded" == "true" ]]; then
            output_vmss_data=$vmss_data
            scaling_time=$((end_time - start_time))
            scaling_succeeded=true
        else
            temporary_vmss_data=$(echo "$vmss_data" | jq -r '.vmss_data')
            if [[ -n "$temporary_vmss_data" ]]; then
                output_vmss_data=$vmss_data
            fi
        fi
    fi

    result="$test_details, \
        \"vmss_id\": \"$vmss_name\", \
        \"vmss_data\": $(jq -c -n \
          --argjson vmss_data "$(echo "$output_vmss_data" | jq -r '.vmss_data')" \
          '$vmss_data'), \
        \"vm_target_instances\": \"$new_capacity\", \
        \"operation\": \"$scale_type\", \
        \"time\": \"$scaling_time\", \
        \"succeeded\": \"$scaling_succeeded\" \
    }"

    mkdir -p "$result_dir"
    echo $result > "$result_dir/scaling-$cloud-$vmss_name-$new_capacity-$(date +%s).json"

    if [[ "$scaling_succeeded" == "true" ]]; then
        echo "$vmss_name"
    fi
}

# Description:
#   This function is used to to measure the time it takes to delete a VMSS and save results in JSON format
#
# Parameters:
#   - $1: cloud: The cloud provider (e.g. azure, aws, gcp)
#   - $2: vmss_name: The name of the VMSS (e.g. vmss-1-1233213123)
#   - $3: region: The region where the VMSS will be created (e.g. us-east1)
#   - $4: run_id: The run id
#   - $5: result_dir: The result directory where to place the results in JSON format
#   - $6: test_details: The test details in JSON format
#
# Notes:
#   - the VMSS ID is returned if no errors occurred
#
# Usage: measure_delete_vmss <cloud> <vmss_name> <region> <run_id> <result_dir> <test_details>
measure_delete_vmss() {
    local cloud=$1
    local vmss_name=$2
    local region=$3
    local run_id=$4
    local result_dir=$5
    local test_details=$6

    local deletion_succeeded=false
    local deletion_time=-1
    local output_vmss_data="{ \"vmss_data\": {}}"

    local start_time=$(date +%s)
    case $cloud in
        azure)
            vmss_data=$(delete_vmss "$vmss_name" "$run_id")
        ;;
        aws)
            vmss_data=$(delete_asg "$vmss_name")
        ;;
        gcp)
            # GCP Method call
            echo "GCP not implemented yet."
            exit 1
        ;;
        *)
            exit 1 # cloud provider unknown
        ;;
    esac

    wait
    end_time=$(date +%s)

    if [[ -n "$vmss_data" ]]; then
        succeeded=$(echo "$vmss_data" | jq -r '.succeeded')
        if [[ "$succeeded" == "true" ]]; then
            output_vmss_data=$vmss_data
            deletion_time=$((end_time - start_time))
            deletion_succeeded=true
        else
            temporary_vmss_data=$(echo "$vmss_data" | jq -r '.vmss_data')
            if [[ -n "$temporary_vmss_data" ]]; then
                output_vmss_data=$vmss_data
            fi
        fi
    fi

    result="$test_details, \
        \"vmss_id\": \"$vmss_name\", \
        \"vm_target_instances\": \"0\", \
        \"operation\": \"delete_vmss\", \
        \"time\": \"$deletion_time\", \
        \"succeeded\": \"$deletion_succeeded\" \
    }"

    mkdir -p "$result_dir"
    echo $result > "$result_dir/deletion-$cloud-$vmss_name-$vm_instances-$(date +%s).json"

    if [[ "$deletion_succeeded" == "true" ]]; then
        echo "$vmss_name"
    fi
}<|MERGE_RESOLUTION|>--- conflicted
+++ resolved
@@ -38,18 +38,11 @@
 #   - $12: vnet_name: The virtual network name (e.g. my-vnet)
 #   - $13: subnet: The subnet (e.g. my-subnet)
 #   - $14: security_type: The security type (e.g. TrustedLaunch)
-<<<<<<< HEAD
 #   - $15: lt_name: The launch template name (e.g. my-launch-template)
 #   - $16: result_dir: The result directory where to place the results in JSON format
 #   - $17: tags: The tags to use (e.g. "owner=azure_devops,creation_time=2024-03-11T19:12:01Z")
 #
 # Usage: measure_create_delete_vmss <cloud> <vmss_name> <vm_size> <vm_os> <instances> <scale> <vm_scale_instances_target> <scaling_step> <run_id> <region> <network_security_group> <vnet_name> <subnet> <security_type> <lt_name> <result_dir> <tags>
-=======
-#   - $15: result_dir: The result directory where to place the results in JSON format
-#   - $16: tags: The tags to use (e.g. "owner=azure_devops,creation_time=2024-03-11T19:12:01Z")
-#
-# Usage: measure_create_delete_vmss <cloud> <vmss_name> <vm_size> <vm_os> <instances> <scale> <vm_scale_instances_target> <scaling_step> <region> <run_id> <network_security_group> <vnet_name> <subnet> <security_type> <result_dir> <tags>
->>>>>>> c89ee90b
 measure_create_scale_delete_vmss() {
     local cloud=$1
     local vmss_name=$2
@@ -65,14 +58,9 @@
     local vnet_name=${12}
     local subnet=${13}
     local security_type=${14}
-<<<<<<< HEAD
     local lt_name=${15}
     local result_dir=${16}
     local tags=${17}
-=======
-    local result_dir=${15}
-    local tags=${16}
->>>>>>> c89ee90b
 
     local test_details="{ \
         \"cloud\": \"$cloud\", \
@@ -81,13 +69,8 @@
         \"vm_os\": \"$vm_os\", \
         \"vm_instances\": \"$vm_instances\", \
         \"scale\": \"$scale\", \
-<<<<<<< HEAD
-		\"vm_scale_instances_target\": \"$vm_scale_instances_target\", \
-		\"scaling_step\": \"$scaling_step\", \
-=======
         \"vm_scale_instances_target\": \"$vm_scale_instances_target\", \
         \"scaling_step\": \"$scaling_step\", \
->>>>>>> c89ee90b
         \"region\": \"$region\", \
         \"network_security_group\": \"$network_security_group\", \
         \"vnet_name\": \"$vnet_name\", \
@@ -98,17 +81,10 @@
         - VMSS name: $vmss_name
         - VM size: $vm_size
         - VM OS: $vm_os
-<<<<<<< HEAD
-		- Instances: $vm_instances
-        - Scale: $scale
-        - VM Scale Instances Target: $vm_scale_instances_target
-		- Scaling Step: $scaling_step
-=======
         - Instances: $vm_instances
         - Scale: $scale
         - VM Scale Instances Target: $vm_scale_instances_target
         - Scaling Step: $scaling_step
->>>>>>> c89ee90b
         - Region: $region
         - Network Security Group: $network_security_group
         - VNet: $vnet_name
@@ -120,11 +96,7 @@
     
     vmss_id=$(measure_create_vmss "$cloud" "$vmss_name" "$vm_size" "$vm_os" "$vm_instances" "$region" "$run_id" "$network_security_group" "$vnet_name" "$subnet" "$security_type" "$result_dir" "$test_details" "$tags")
 
-<<<<<<< HEAD
     if [ -n "$scale" ] && [ "$scale" == "True" ]; then
-=======
-    if [ -n "$scale" ] && [ "$scale" = "True" ]; then
->>>>>>> c89ee90b
         for ((i=$((vm_instances + scaling_step)) ; i<=$vm_scale_instances_target; i+=$scaling_step)); do
             measure_scale_vmss "$cloud" "$vmss_name" "$region" "$run_id" "$i" "scale_up_vmss" "$result_dir" "$test_details"
         done

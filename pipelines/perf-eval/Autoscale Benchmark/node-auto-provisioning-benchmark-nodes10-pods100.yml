--- conflicted
+++ resolved
@@ -34,11 +34,7 @@
               scale_down_timeout: "15m"
               node_label_selector: "karpenter.sh/nodepool = default"
               node_selector: "{karpenter.sh/nodepool: default}"
-<<<<<<< HEAD
-              loop_count: 1
-=======
               loop_count: 5
->>>>>>> 13fcd627
               warmup_deployment: true
           max_parallel: 1
           timeout_in_minutes: 360
@@ -65,11 +61,7 @@
               scale_down_timeout: "15m"
               node_label_selector: "karpenter.sh/nodepool = default"
               node_selector: "{karpenter.sh/nodepool: default}"
-<<<<<<< HEAD
-              loop_count: 1
-=======
               loop_count: 5
->>>>>>> 13fcd627
               warmup_deployment: true
           max_parallel: 1
           timeout_in_minutes: 360

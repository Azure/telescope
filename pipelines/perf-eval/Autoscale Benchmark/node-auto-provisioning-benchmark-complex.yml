--- conflicted
+++ resolved
@@ -14,11 +14,8 @@
 stages:
   - stage: azure_eastus2_ondemand_complex_config
     dependsOn: []
-<<<<<<< HEAD
     variables:
       - group: NAP-5K-Config
-=======
->>>>>>> 7c9c651a
     jobs:
       - template: /jobs/competitive-test.yml
         parameters:
@@ -33,32 +30,17 @@
           topology: karpenter
           matrix:
             complex-nap:
-<<<<<<< HEAD
-              cpu_per_node: 2
-              node_count: 10
-              pod_count: 1000
-              scale_up_timeout: "15m"
-              scale_down_timeout: "15m"
-=======
               scale_up_timeout: "200m"
               scale_down_timeout: "200m"
->>>>>>> 7c9c651a
               node_label_selector: "karpenter.sh/nodepool = default"
               node_selector: "{karpenter.sh/nodepool: default}"
               loop_count: 1
               warmup_deployment: true
               warmup_deployment_template: warmup_deployment.yaml
-<<<<<<< HEAD
-              vm_size: Standard_D8_v3
-              capacity_type: on-demand
-              aad_enabled: "true"
-              enable_apiserver_vnet_integration: "false"
-=======
               capacity_type: on-demand
               aad_enabled: "true"
               vm_size: "D"
-              enable_apiserver_vnet_integration: "true"
->>>>>>> 7c9c651a
+              enable_apiserver_vnet_integration: "false"
           max_parallel: 1
           timeout_in_minutes: 60
           credential_type: service_connection

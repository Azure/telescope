--- conflicted
+++ resolved
@@ -93,11 +93,8 @@
               no_of_namespaces: ${{ parameters.no_of_namespaces }}
               total_network_policies: ${{ parameters.total_nework_policies }}
               cilium_enabled: False
-<<<<<<< HEAD
               scrape_kubelets: True
-=======
               npm_enabled: True
->>>>>>> f02e1713
               service_test: False
               network_test: True
               cl2_config_file: load-config.yaml

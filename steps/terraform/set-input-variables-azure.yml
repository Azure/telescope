--- conflicted
+++ resolved
@@ -35,10 +35,7 @@
                 --arg region $REGION \
                 --arg aks_sku_tier "$SKU_TIER" \
                 --arg aks_network_policy "$NETWORK_POLICY" \
-<<<<<<< HEAD
-=======
                 --arg aks_network_dataplane "$NETWORK_DATAPLANE" \
->>>>>>> 65ee3c5a
                 --argjson aks_custom_headers "$AKS_CUSTOM_HEADERS" \
                 --argjson aks_cli_system_node_pool "$SYSTEM_NODE_POOL" \
                 --argjson aks_cli_user_node_pool "$USER_NODE_POOL" \

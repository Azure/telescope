--- conflicted
+++ resolved
@@ -1,361 +1,5 @@
 # Telescope
 
-<<<<<<< HEAD
-This repository is part of the Cloud Competitve Test Framework that enables engineers and product managers to efficiently analyze and compare features, reproduce (customer reported) issues, and evaluate performance across the three major cloud providers: Azure, AWS, and GCP. This framework makes it easy to conduct seamless and accurate assessments within the compute, network, and storage domains. It stores test scenarios specific code, include terraform code for creating and managing infrastructure as code and python/bash code for test modules (e.g. iperf, jmeter, fio) integration.
-
-## Permissions
-
-* [Azure/telescope](https://github.com/Azure/telescope): make sure you join **Azure** organization using this [link](https://repos.opensource.microsoft.com/orgs) and your personal GitHub account. Once done, ask owner to give you access to the repository.
-
-## Repository Hierarchy
-```
-.github
-└── workflows
-modules
-├── bash
-├── python
-└── terraform
-    ├── aws
-    └── azure
-scenarios
-└── issue-repo <Scenario-Type>
-    └── lb-tls-error <Scenario-Name>
-        ├── scripts
-        ├── https
-        ├── terraform-inputs*
-        ├── terraform-test-inputs*
-        └── Makefile
-    └── perf-eval <Scenario-Type>
-        └── vm-iperf <Scenario-Name>
-            ├── scripts
-            ├── terraform-inputs*
-            └── terraform-test-inputs*
-.gitignore
-```
-
-Note:
-- Here * represents these folders are required for to create any tests using this framework.
-
-### .github
-
-This directory contains GitHub workflows, which automate various tasks like unit testing and validating the code.
-
-- **workflows**: This folder Contains YAML files defining GitHub Actions.
-
-### modules
-
-This directory holds reusable scripts and configurations for automation tasks.
-
-- **bash**: Contains Bash scripts for various automation tasks related to specifc to test scenario's and cloud.
-- **python**: Contains Python scripts/modules for running various test scenario's.
-- **terraform**: Contains Terraform configurations for managing cloud infrastructure related to AWS and Azure.
-
-  - **aws**: Terraform module configurations specific to Amazon Web Services (AWS).
-  - **azure**: Terraform module configurations specific to Microsoft Azure.
-
-Note:
-  - Please refer to this [Terraform Readme](./modules/terraform/README.md) to know about the modules we currently support for telescope framework.
-
-### scenarios
-
-This directory organizes different test scenarios inputs to evaluation the performance of different cloud components and reproduce issues we see in production.
-
-- **issue-repo**: Contains test scenarios related to know issues that can to be replicated using telescope framework.
-  Example:
-  - **lb-tls-error**: Name of the issue we are trying to reproduce.
-
-    - **scripts**: Scripts folder contain user data scripts for VM's and other scripts required for the test.
-    - **https**: Files related to HTTPS configuration.
-    - **terraform-inputs**: Input configurations for Terraform to create cloud resources.
-    - **terraform-test-inputs**: Test input configurations for Terraform to run on github workflows.
-
-  - **perf-eval**: Resources related to performance evaluation scenarios.
-
-    - **vm-iperf**: Resources for evaluating VM network performance using iPerf.
-      - **scripts**: Scripts folder contain user data scripts for VM's and other scripts required for the test.
-      - **terraform-inputs**: Input configurations for Terraform to create cloud resources.
-      - **terraform-test-inputs**: Test input configurations for Terraform to run on github workflows.
-
-### .gitignore
-
-Specifies files to ignore in version control.
-
-## Create and run Test Scenarios
-
-### Test Scenarios
-
-* All existing test scenarios are located in the [Scenarios](https://github.com/Azure/telescope/tree/main/scenarios) folder.
-
-### Build a new test scenario
-
-#### Main workflows
-
-* Step 1: Create a test branch with new test scenario(vm-diff-zone-iperf) in [Azure/telescope](https://github.com/Azure/telescope/tree/main/scenarios) repository.
-* Step 2: Create new folder under `scenarios\perf-eval\`  with `vm-diff-zone-iperf` and create subfolders terraform-inputs and terraform-test-inputs which are required for any test scenario.
-* Step 3: Create aws.tfvars and azure.tfvars files inside terraform-inputs folder.
-* Step 4: Create azure.json and aws.json files inside terraform-test-inputs folder.
-
-Please find the templates for these files below:
-
-**Azure tfvars Template:**
-
-```hcl
-scenario_type  = "perf-eval"  # Name of the scenario type (E.g perf-eval)
-scenario_name  = "vm-diff-zone-iperf"  # Name of the scenario folder we created in the scenario/perf-eval (E.g vm-diff-zone-iperf)
-deletion_delay = "2h"  # No of hours after which the resources can be deleted.
-
-public_ip_config_list = [  # List of public IP address configurations to be created
-  {
-    name               = "ingress-pip"  # Name of the Public IP (e.g., "ingress-pip")
-    allocation_method = "Static"  # Optional: Allocation method for the public IP (e.g., "Static")
-    sku               = "Standard"  # Optional: SKU of the public IP (e.g., "Standard")
-    zones             = [1, 2]  # Optional: Zones for the public IP (e.g., [1,2])
-    count             = 2 # Optional: number of copies to make, with name as prefix and "-{index}" as sufix (e.g. ingress-pip-1 ingress-pip-2) 
-  }
-]
-network_config_list = [
-  {
-    role               = "client"  # Name of the role that will be used to identify the resources (E.g "client")
-    vnet_name          = "client-vnet"  # Name of the VNET (E.g "client-vnet")
-    vnet_address_space = "10.2.0.0/16"  # CIDR address for Vnet (E.g "10.2.0.0/16")
-    subnet = [{
-      name                         = "server-subnet"  # Name of the Subnet (e.g., "server-subnet")
-      address_prefix               = "10.2.1.0/24"  # CIDR address for Subnet (e.g., "10.2.1.0/24")
-      service_endpoints            = ["Microsoft.Storage"]  # Optional: List of service endpoints for the subnet (e.g., ["Microsoft.Storage"])
-      pls_network_policies_enabled = true  # Optional: Flag indicating whether PLS network policies are enabled for the subnet
-    }]
-    network_security_group_name = "same-nsg"  # Name of the Network Security Group(E.g "same-nsg")
-    nic_public_ip_associations = [ # List of NIC public IP associations
-      {
-        nic_name              =  "server-nic"  # Name of the Network Interface Card (NIC) (e.g., "server-nic")
-        subnet_name           =  "same-subnet"  # Name of the subnet associated with the NIC (e.g., "same-subnet")
-        ip_configuration_name =  "server-ipconfig"  # Name of the IP configuration for the NIC (e.g., "server-ipconfig")
-        public_ip_name        =  "ingress-pip"  # Name of the public IP associated with the NIC (e.g., "ingress-pip")
-        count                 =  2 # Optional: Number of copies of the NIC to make, with nic_name as prefix and "-{index}" as sufix (e.g. server-nic-1 server-nic-2). Will associate public_ip_name with the same naming rule (eg. ingress-pip-1 ingress-pip-2)
-      }
-    ]
-    nsr_rules = [{  # List of Network Security Rules
-      name                       =  "nsr-ssh"  # Name of the Network Security Rule (e.g., "nsr-ssh")
-      priority                   =  100  # Priority of the rule (e.g., 100)
-      direction                  =  "Inbound"  # Direction of traffic (e.g., "Inbound")
-      access                     =  "Allow"  # Access permission (e.g., "Allow")
-      protocol                   =  "Tcp"  # Protocol for the rule (e.g., "Tcp")
-      source_port_range          =  "*"  # Source port range (e.g., "*")
-      destination_port_range     =  "2222"  # Destination port range (e.g., "2222")
-      source_address_prefix      =  "*"  # Source address prefix (e.g., "*")
-      destination_address_prefix =  "*"  # Destination address prefix (e.g., "*")
-      }
-    ]
-  }
-]
-loadbalancer_config_list = [{
-  role                  = "ingress"  # Role of the load balancer (e.g., "ingress")
-  loadbalance_name      = "ingress-lb"  # Name of the load balancer (e.g., "ingress-lb")
-  loadbalance_pool_name = "ingress-lb-pool"  # Name of the load balancer pool (e.g., "ingress-lb-pool")
-  probe_protocol        = "Tcp"  # Protocol used for health probes (e.g., "Tcp")
-  probe_port            = 20000  # Port used for health probes (e.g., 20000)
-  probe_request_path    =  ""  # Request path used for health probes, if applicable
-  is_internal_lb        = false  # Flag indicating whether the load balancer is internal or external
-  subnet_name           =  "client-subnet"  # Name of the subnet where the load balancer is located (e.g., "client-subnet")
-  lb_rules = [{  # List of load balancer rules
-    type                     = "Inbound"  # Type of the rule (e.g., "Inbound")
-    rule_count               = 1  # Number of rules (e.g., 1)
-    role                     = "ingress-lb-tcp-rule"  # Role of the rule (e.g., "ingress-lb-tcp-rule")
-    protocol                 = "Tcp"  # Protocol used for the rule (e.g., "Tcp")
-    frontend_port            = 20001  # Frontend port for the rule (e.g., 20001)
-    backend_port             = 20001  # Backend port for the rule (e.g., 20001)
-    fronend_ip_config_prefix = "ingress"  # Prefix for the frontend IP configuration (e.g., "ingress")
-    enable_tcp_reset         = false  # Flag indicating whether to enable TCP reset (e.g., false)
-    idle_timeout_in_minutes  = 4  # Idle timeout in minutes (e.g., 4)
-    }]
-}]
-
-vm_config_list = [{  # List of virtual machine configurations
-  role           =  "server"  # Role of the virtual machine (e.g., "server")
-  vm_name        =  "server-vm"  # Name of the virtual machine (e.g., "server-vm")
-  nic_name       =  "server-nic"  # Name of the associated Network Interface Card (NIC) (e.g., "server-nic")
-  admin_username =  "ubuntu"  # Username for accessing the virtual machine (e.g., "ubuntu")
-  zone           =  "1"  # Availability zone for the virtual machine (e.g., "1")
-  count          =  2 # Optional: Number of copies of the VM to make, with vm_name as prefix and "-{index}" as sufix (e.g. server-vm-1 server-vm-2). Will associate nic_name with the same naming rule (eg. server-nic-1 server-nic-2)
-  source_image_reference = {  # Reference to the source image for the virtual machine
-    publisher = "Canonical"
-    offer     = "0001-com-ubuntu-server-focal"
-    sku       = "20_04-lts"
-    version   = "latest"
-  }
-  create_vm_extension = true  # Flag indicating whether to create a VM extension or not
-}]
-
-vmss_config_list = [{
-  role                   =  "server"  # Role of the virtual machine scale set (e.g., "server")
-  vmss_name              =  "server-vmss"  # Name of the virtual machine scale set (e.g., "server-vmss")
-  nic_name               =  "server-nic"  # Name of the associated Network Interface Card (NIC) (e.g., "server-nic")
-  subnet_name            =  "server-subnet"  # Name of the subnet for the virtual machine scale set (e.g., "server-subnet")
-  loadbalancer_pool_name =  "ingress-lb-pool"  # Name of the load balancer pool associated with the virtual machine scale set (e.g., "ingress-lb-pool")
-  ip_configuration_name  =  "server-ipconfig"  # Name of the IP configuration for the virtual machine scale set (e.g., "server-ipconfig")
-  number_of_instances    =  2  # Number of instances in the virtual machine scale set (e.g., 2)
-  admin_username         =  "adminuser"  # Username for accessing the virtual machines in the scale set (e.g., "adminuser")
-  source_image_reference = {  # Reference to the source image for the virtual machine scale set
-    publisher = "Canonical"
-    offer     = "0001-com-ubuntu-server-jammy"
-    sku       = "22_04-lts"
-    version   = "latest"
-  }
-}]
-
-nic_backend_pool_association_list = [
-  {
-    nic_name              = "server-nic"  # Name of the Network Interface Card (NIC) (e.g., "server-nic")
-    backend_pool_name     = "ingress-lb-pool"  # Name of the backend pool associated with the NIC (e.g., "ingress-lb-pool")
-    vm_name               = "server-vm"  # Name of the virtual machine associated with the NIC (e.g., "server-vm")
-    ip_configuration_name = "server-ipconfig"  # Name of the IP configuration for the NIC (e.g., "server-ipconfig")
-  }
-]
-```
-  **Note:**
-- In this template `scenario_type`, `scenario_name`, `deletion_delay` and atleast one configlist is required for any test scenario.
-- The rest of the input variables are optional and varies based on the test setup.
-
-**Aws tfvars Template:**
-```hcl
-scenario_type  = "perf-eval"  # Type of scenario (e.g., "perf-eval")
-scenario_name  = "vm-diff-zone-iperf"  # Name of the scenario (e.g., "vm-diff-zone-iperf")
-deletion_delay = "2h"  # Delay before resources can be deleted (e.g., "2h")
-network_config_list = [  # List of network configurations
-  {
-    role           = "network"  # Role of the network configuration (e.g., "network")
-    vpc_name       = "same-vpc"  # Name of the VPC (e.g., "same-vpc")
-    vpc_cidr_block = "10.2.0.0/16"  # CIDR block for the VPC (e.g., "10.2.0.0/16")
-    subnet = [  # List of subnets
-      {
-        name        = "client-subnet"  # Name of the subnet (e.g., "client-subnet")
-        cidr_block  = "10.2.1.0/24"  # CIDR block for the subnet (e.g., "10.2.1.0/24")
-        zone_suffix = "a"  # Availability zone suffix for the subnet (e.g., "a")
-      },
-      {
-        name        = "server-subnet"  # Name of the subnet (e.g., "server-subnet")
-        cidr_block  = "10.2.2.0/24"  # CIDR block for the subnet (e.g., "10.2.2.0/24")
-        zone_suffix = "b"  # Availability zone suffix for the subnet (e.g., "b")
-      }
-    ]
-    security_group_name = "same-sg"  # Name of the security group (e.g., "same-sg")
-    route_tables = [  # List of route tables
-      {
-        name       = "internet-rt"  # Name of the route table (e.g., "internet-rt")
-        cidr_block = "0.0.0.0/0"  # CIDR block for the route (e.g., "0.0.0.0/0")
-      }
-    ],
-    route_table_associations = [  # List of route table associations
-      {
-        name             = "client-subnet-rt-assoc"  # Name of the association (e.g., "client-subnet-rt-assoc")
-        subnet_name      = "client-subnet"  # Name of the subnet (e.g., "client-subnet")
-        route_table_name = "internet-rt"  # Name of the route table (e.g., "internet-rt")
-      },
-      {
-        name             = "server-subnet-rt-assoc"  # Name of the association (e.g., "server-subnet-rt-assoc")
-        subnet_name      = "server-subnet"  # Name of the subnet (e.g., "server-subnet")
-        route_table_name = "internet-rt"  # Name of the route table (e.g., "internet-rt")
-      }
-    ]
-    sg_rules = {  # Security group rules
-      ingress = [  # Ingress rules
-        {
-          from_port  = 2222  # Starting port for traffic (e.g., 2222)
-          to_port    = 2222  # Ending port for traffic (e.g., 2222)
-          protocol   = "tcp"  # Protocol for the rule (e.g., "tcp")
-          cidr_block = "0.0.0.0/0"  # CIDR block for the rule (e.g., "0.0.0.0/0")
-        },  
-        {
-          from_port  = 20002  # Starting port for traffic (e.g., 20002)
-          to_port    = 20002  # Ending port for traffic (e.g., 20002)
-          protocol   = "udp"  # Protocol for the rule (e.g., "udp")
-          cidr_block = "0.0.0.0/0"  # CIDR block for the rule (e.g., "0.0.0.0/0")
-        }
-      ]
-      egress = [  # Egress rules
-        {
-          from_port  = 0  # Starting port for traffic (e.g., 0)
-          to_port    = 0  # Ending port for traffic (e.g., 0)
-          protocol   = "-1"  # Protocol for the rule (e.g., "-1")
-          cidr_block = "0.0.0.0/0"  # CIDR block for the rule (e.g., "0.0.0.0/0")
-        }
-      ]
-    }
-  },
-]
-loadbalancer_config_list = [{  # List of load balancer configurations
-  role               = "ingress"  # Role of the load balancer (e.g., "ingress")
-  vpc_name           = "same-vpc"  # Name of the VPC (e.g., "same-vpc")
-  subnet_name        = "server-subnet"  # Name of the subnet (e.g., "server-subnet")
-  load_balancer_type = "network"  # Type of load balancer (e.g., "network")
-  lb_target_group = [{  # List of load balancer target groups
-    role       = "nlb-tg"  # Role of the target group (e.g., "nlb-tg")
-    tg_suffix  = "http"  # Suffix for the target group (e.g., "http")
-    port       = 80  # Port for the target group (e.g., 80)
-    protocol   = "TCP"  # Protocol for the target group (e.g., "TCP")
-    vpc_name   = "server-vpc"  # Name of the VPC (e.g., "server-vpc")
-    health_check = {  # Health check configuration
-      port                = "80"  # Port for health checks (e.g., "80")
-      protocol            = "TCP"  # Protocol for health checks (e.g., "TCP")
-      interval            = 15  # Interval for health checks (e.g., 15)
-      timeout             = 10  # Timeout for health checks (e.g., 10)
-      healthy_threshold   = 3  # Healthy threshold for health checks (e.g., 3)
-      unhealthy_threshold = 3  # Unhealthy threshold for health checks (e.g., 3)
-    }
-    lb_listener = [{  # Load balancer listener configuration
-      port     = 80  # Port for the listener (e.g., 80)
-      protocol = "TCP"  # Protocol for the listener (e.g., "TCP")
-    }]
-    lb_target_group_attachment = [{  # Load balancer target group attachment configuration
-      vm_name = "server-vm"  # Name of the virtual machine (e.g., "server-vm")
-      port    = 80  # Port for the target group attachment (e.g., 80)
-    }]
-    },
-    {
-      role       = "nlb-tg"  # Role of the target group (e.g., "nlb-tg")
-      tg_suffix  = "https"  # Suffix for the target group (e.g., "https")
-      port       = 443  # Port for the target group (e.g., 443)
-      protocol   = "TCP"  # Protocol for the target group (e.g., "TCP")
-      vpc_name   = "same-vpc"  # Name of the VPC (e.g., "same-vpc")
-      health_check = {  # Health check configuration
-        port                = "443"  # Port for health checks (e.g., "443")
-        protocol            = "TCP"  # Protocol for health checks (e.g., "TCP")
-        interval            = 15  # Interval for health checks (e.g., 15)
-        timeout             = 10  # Timeout for health checks (e.g., 10)
-        healthy_threshold   = 3  # Healthy threshold for health checks (e.g., 3)
-        unhealthy_threshold = 3  # Unhealthy threshold for health checks (e.g., 3)
-      }
-      lb_listener = [{  # Load balancer listener configuration
-        port     = 443  # Port for the listener (e.g., 443)
-        protocol = "TCP"  # Protocol for the listener (e.g., "TCP")
-      }]
-      lb_target_group_attachment = [{  # Load balancer target group attachment configuration
-        vm_name = "server-vm"  # Name of the virtual machine (e.g., "server-vm")
-        port    = 443  # Port for the target group attachment (e.g., 443)
-      }]
-    }
-  ]
-}]
-
-vm_config_list = [{  # List of virtual machine configurations
-  vm_name                     = "client-vm"  # Name of the virtual machine (e.g., "client-vm")
-  role                        = "client"  # Role of the virtual machine (e.g., "client")
-  subnet_name                 = "client-subnet"  # Name of the subnet (e.g., "client-subnet")
-  security_group_name         = "same-sg"  # Name of the security group (e.g., "same-sg")
-  associate_public_ip_address = true  # Flag indicating whether to associate a public IP address (e.g., true)
-  zone_suffix                 = "a"  # Availability zone suffix for the VM (e.g., "a")
-  count                       = 2 # Optional, number of copies to make, with vm_name as prefix (eg. client-vm-1 client-vm-2)
-},
-{
-  vm_name                     = "server-vm"  # Name of the virtual machine (e.g., "server-vm")
-  role                        = "server"  # Role of the virtual machine (e.g., "server")
-  subnet_name                 = "server-subnet"  # Name of the subnet (e.g., "server-subnet")
-  security_group_name         = "same-sg"  # Name of the security group (e.g., "same-sg")
-  associate_public_ip_address = true  # Flag indicating whether to associate a public IP address (e.g., true)
-  zone_suffix                 = "b"  # Availability zone suffix for the VM (e.g., "b")
-}
-]
-=======
 Telescope is a framework designed for testing and comparing cloud products and features, specifically evaluating functionality and performance. It empowers users to make data-driven decisions on their multi-cloud strategy, currently supporting Azure and AWS, with GCP support coming soon.
 
 ## Achitecture
@@ -388,7 +32,6 @@
 
 cd modules/terraform/setup
 make all
->>>>>>> 6d9b26d6
 ```
 
 2. Run pipeline or wait for scheduled run on Azure DevOps
